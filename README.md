# ReactiveCocoa

ReactiveCocoa (RAC) is an Objective-C framework for [Functional Reactive
Programming][]. It provides APIs for **composing and transforming streams of
values**.

If you're already familiar with functional reactive programming or know the basic
premise of ReactiveCocoa, check out the [Documentation][] folder for a framework
overview and more in-depth information about how it all works in practice.

## New to ReactiveCocoa?

ReactiveCocoa is documented like crazy, and there's a wealth of introductory
material available to explain what RAC is and how you can use it.

If you want to learn more, we recommend these resources, roughly in order:

 1. [Introduction](#introduction)
 1. [When to use ReactiveCocoa](#when-to-use-reactivecocoa)
 1. [Framework Overview][]
 1. [Basic Operators][]
 1. [Header documentation](ReactiveCocoaFramework/ReactiveCocoa)
 1. Previously answered [Stack Overflow](https://github.com/ReactiveCocoa/ReactiveCocoa/wiki)
    questions and [GitHub issues](https://github.com/ReactiveCocoa/ReactiveCocoa/issues?labels=question&state=closed)
 1. The rest of the [Documentation][] folder
 1. [Functional Reactive Programming on iOS](https://leanpub.com/iosfrp/) 
    (eBook)
 
If you have any further questions, please feel free to [file an issue](https://github.com/ReactiveCocoa/ReactiveCocoa/issues/new). 

## Introduction

ReactiveCocoa is an implementation of [functional reactive
programming](http://blog.maybeapps.com/post/42894317939/input-and-output).
Rather than using mutable variables which are replaced and modified in-place,
RAC provides signals (represented by `RACSignal`) that capture present and
future values.

By chaining, combining, and reacting to signals, software can be written
declaratively, without the need for code that continually observes and updates
values.

For example, a text field can be bound to the latest time, even as it changes,
instead of using additional code that watches the clock and updates the
text field every second.  It works much like KVO, but with blocks instead of
overriding `-observeValueForKeyPath:ofObject:change:context:`.

Signals can also represent asynchronous operations, much like [futures and
promises][]. This greatly simplifies asynchronous software, including networking
code.

One of the major advantages of RAC is that it provides a single, unified
approach to dealing with asynchronous behaviors, including delegate methods,
callback blocks, target-action mechanisms, notifications, and KVO.

Here's a simple example:

```objc
// When self.username changes, logs the new name to the console.
//
// RACObserve(self, username) creates a new RACSignal that sends the current
// value of self.username, then the new value whenever it changes.
// -subscribeNext: will execute the block whenever the signal sends a value.
[RACObserve(self, username) subscribeNext:^(NSString *newName) {
	NSLog(@"%@", newName);
}];
```

But unlike KVO notifications, signals can be chained together and operated on:

```objc
// Only logs names that starts with "j".
//
// -filter returns a new RACSignal that only sends a new value when its block
// returns YES.
[[RACObserve(self, username)
	filter:^(NSString *newName) {
		return [newName hasPrefix:@"j"];
	}]
	subscribeNext:^(NSString *newName) {
		NSLog(@"%@", newName);
	}];
```

Signals can also be used to derive state. Instead of observing properties and
setting other properties in response to the new values, RAC makes it possible to
express properties in terms of signals and operations:

```objc
// Creates a one-way binding so that self.createEnabled will be
// true whenever self.password and self.passwordConfirmation
// are equal.
//
// RAC() is a macro that makes the binding look nicer.
// 
// +combineLatest:reduce: takes an array of signals, executes the block with the
// latest value from each signal whenever any of them changes, and returns a new
// RACSignal that sends the return value of that block as values.
RAC(self, createEnabled) = [RACSignal 
	combineLatest:@[ RACObserve(self, password), RACObserve(self, passwordConfirmation) ] 
	reduce:^(NSString *password, NSString *passwordConfirm) {
		return @([passwordConfirm isEqualToString:password]);
	}];
```

Signals can be built on any stream of values over time, not just KVO. For
example, they can also represent button presses and asynchronous network
operations:

```objc
<<<<<<< HEAD
// Start a network request whenever the button is pressed.
[[[[self.button
    rac_signalForControlEvents:UIControlEventTouchUpInside]
    flattenMap:^(UIButton *button) {
        return [NSURLConnection rac_sendAsynchronousRequest:request];
    }]
    reduceEach:^(NSURLResponse *response, NSData *data) {
        // Discard the response, since we don't care about the status code or
        // headers.
        return data;
    }]
    subscribeNext:^(NSData *data) {
        NSLog(@"Received %@", data);
    }];
=======
// Logs a message whenever the button is pressed.
//
// RACCommand creates signals to represent UI actions. Each signal can
// represent a button press, for example, and have additional work associated
// with it.
//
// -rac_command is an addition to NSButton. The button will send itself on that
// command whenever it's pressed.
self.button.rac_command = [[RACCommand alloc] initWithSignalBlock:^(id _) {
	NSLog(@"button was pressed!");
	return [RACSignal empty];
}];
```

Or asynchronous network operations:

```objc
// Hooks up a "Log in" button to log in over the network.
//
// This block will be run whenever the login command is executed, starting
// the login process.
self.loginCommand = [[RACCommand alloc] initWithSignalBlock:^(id sender) {
	// The hypothetical -logIn method returns a signal that sends a value when
	// the network request finishes.
	return [client logIn];
}];

// -executionSignals returns a signal that includes the signals returned from
// the above block, one for each time the command is executed.
[self.loginCommand.executionSignals subscribeNext:^(RACSignal *loginSignal) {
	// Log a message whenever we log in successfully.
	[loginSignal subscribeCompleted:^{
		NSLog(@"Logged in successfully!");
	}];
}];

// Executes the login command when the button is pressed.
self.loginButton.rac_command = self.loginCommand;
>>>>>>> fc9cd5ad
```

Signals can also represent timers, other UI events, or anything else that
changes over time.

Using signals for asynchronous operations makes it possible to build up more
complex behavior by chaining and transforming those signals. Work can easily be
triggered after a group of operations completes:

```objc
// Performs 2 network operations and logs a message to the console when they are
// both completed.
//
// +merge: takes an array of signals and returns a new RACSignal that passes
// through the values of all of the signals and completes when all of the
// signals complete.
//
// -subscribeCompleted: will execute the block when the signal completes.
[[RACSignal 
	merge:@[ [client fetchUserRepos], [client fetchOrgRepos] ]] 
	subscribeCompleted:^{
		NSLog(@"They're both done!");
	}];
```

Signals can be chained to sequentially execute asynchronous operations, instead
of nesting callbacks with blocks. This is similar to how [futures and promises][]
are usually used:

```objc
// Logs in the user, then loads any cached messages, then fetches the remaining
// messages from the server. After that's all done, logs a message to the
// console.
//
// The hypothetical -logInUser methods returns a signal that completes after
// logging in.
//
// -flattenMap: will execute its block whenever the signal sends a value, and
// returns a new RACSignal that merges all of the signals returned from the block
// into a single signal.
[[[[client 
	logInUser] 
	flattenMap:^(User *user) {
		// Return a signal that loads cached messages for the user.
		return [client loadCachedMessagesForUser:user];
	}]
	flattenMap:^(NSArray *messages) {
		// Return a signal that fetches any remaining messages.
		return [client fetchMessagesAfterMessage:messages.lastObject];
	}]
	subscribeNext:^(NSArray *newMessages) {
		NSLog(@"New messages: %@", newMessages);
	} completed:^{
		NSLog(@"Fetched all messages.");
	}];
```

RAC even makes it easy to bind to the result of an asynchronous operation:

```objc
// Creates a one-way binding so that self.imageView.image will be set the user's
// avatar as soon as it's downloaded.
//
// The hypothetical -fetchUserWithUsername: method returns a signal which sends
// the user.
//
// -deliverOn: creates new signals that will do their work on other queues. In
// this example, it's used to move work to a background queue and then back to the main thread.
//
// -map: calls its block with each user that's fetched and returns a new
// RACSignal that sends values returned from the block.
RAC(self.imageView, image) = [[[[client 
	fetchUserWithUsername:@"joshaber"]
	deliverOn:[RACScheduler scheduler]]
	map:^(User *user) {
		// Download the avatar (this is done on a background queue).
		return [[NSImage alloc] initWithContentsOfURL:user.avatarURL];
	}]
	// Now the assignment will be done on the main thread.
	deliverOn:RACScheduler.mainThreadScheduler];
```

That demonstrates some of what RAC can do, but it doesn't demonstrate why RAC is
so powerful. It's hard to appreciate RAC from README-sized examples, but it
makes it possible to write code with less state, less boilerplate, better code
locality, and better expression of intent.

For more sample code, check out [C-41][] or [GroceryList][], which are real iOS
apps written using ReactiveCocoa. Additional information about RAC can be found
in the [Documentation][] folder.

## When to use ReactiveCocoa

Upon first glance, ReactiveCocoa is very abstract, and it can be difficult to
understand how to apply it to concrete problems.

Here are some of the use cases that RAC excels at.

### Handling asynchronous or event-driven data sources

Much of Cocoa programming is focused on reacting to user events or changes in
application state. Code that deals with such events can quickly become very
complex and spaghetti-like, with lots of callbacks and state variables to handle
ordering issues.

Patterns that seem superficially different, like UI callbacks, network
responses, and KVO notifications, actually have a lot in common. [RACSignal][]
unifies all these different APIs so that they can be composed together and
manipulated in the same way.

For example, the following code:

```objc

static void *ObservationContext = &ObservationContext;

- (void)viewDidLoad {
	[super viewDidLoad];

	[LoginManager.sharedManager addObserver:self forKeyPath:@"loggingIn" options:NSKeyValueObservingOptionInitial context:&ObservationContext];
	[NSNotificationCenter.defaultCenter addObserver:self selector:@selector(loggedOut:) name:UserDidLogOutNotification object:LoginManager.sharedManager];

	[self.usernameTextField addTarget:self action:@selector(updateLogInButton) forControlEvents:UIControlEventEditingChanged];
	[self.passwordTextField addTarget:self action:@selector(updateLogInButton) forControlEvents:UIControlEventEditingChanged];
	[self.logInButton addTarget:self action:@selector(logInPressed:) forControlEvents:UIControlEventTouchUpInside];
}

- (void)dealloc {
	[LoginManager.sharedManager removeObserver:self forKeyPath:@"loggingIn" context:ObservationContext];
	[NSNotificationCenter.defaultCenter removeObserver:self];
}

- (void)updateLogInButton {
	BOOL textFieldsNonEmpty = self.usernameTextField.text.length > 0 && self.passwordTextField.text.length > 0;
	BOOL readyToLogIn = !LoginManager.sharedManager.isLoggingIn && !self.loggedIn;
	self.logInButton.enabled = textFieldsNonEmpty && readyToLogIn;
}

- (IBAction)logInPressed:(UIButton *)sender {
	[[LoginManager sharedManager]
		logInWithUsername:self.usernameTextField.text
		password:self.passwordTextField.text
		success:^{
			self.loggedIn = YES;
		} failure:^(NSError *error) {
			[self presentError:error];
		}];
}

- (void)loggedOut:(NSNotification *)notification {
	self.loggedIn = NO;
}

- (void)observeValueForKeyPath:(NSString *)keyPath ofObject:(id)object change:(NSDictionary *)change context:(void *)context {
	if (context == ObservationContext) {
		[self updateLogInButton];
	} else {
		[super observeValueForKeyPath:keyPath ofObject:object change:change context:context];
	}
}
```

… could be expressed in RAC like so:

```objc
- (void)viewDidLoad {
	[super viewDidLoad];

	@weakify(self);

	RAC(self.logInButton, enabled) = [RACSignal
		combineLatest:@[
			self.usernameTextField.rac_textSignal,
			self.passwordTextField.rac_textSignal,
			RACObserve(LoginManager.sharedManager, loggingIn),
			RACObserve(self, loggedIn)
		] reduce:^(NSString *username, NSString *password, NSNumber *loggingIn, NSNumber *loggedIn) {
			return @(username.length > 0 && password.length > 0 && !loggingIn.boolValue && !loggedIn.boolValue);
		}];

	[[self.logInButton rac_signalForControlEvents:UIControlEventTouchUpInside] subscribeNext:^(UIButton *sender) {
		@strongify(self);

		RACSignal *loginSignal = [LoginManager.sharedManager
			logInWithUsername:self.usernameTextField.text
			password:self.passwordTextField.text];

			[loginSignal subscribeError:^(NSError *error) {
				@strongify(self);
				[self presentError:error];
			} completed:^{
				@strongify(self);
				self.loggedIn = YES;
			}];
	}];

	RAC(self, loggedIn) = [[NSNotificationCenter.defaultCenter
		rac_addObserverForName:UserDidLogOutNotification object:nil]
		mapReplace:@NO];
}
```

### Chaining dependent operations

Dependencies are most often found in network requests, where a previous request
to the server needs to complete before the next one can be constructed, and so
on:

```objc
[client logInWithSuccess:^{
	[client loadCachedMessagesWithSuccess:^(NSArray *messages) {
		[client fetchMessagesAfterMessage:messages.lastObject success:^(NSArray *nextMessages) {
			NSLog(@"Fetched all messages.");
		} failure:^(NSError *error) {
			[self presentError:error];
		}];
	} failure:^(NSError *error) {
		[self presentError:error];
	}];
} failure:^(NSError *error) {
	[self presentError:error];
}];
```

ReactiveCocoa makes this pattern particularly easy:

```objc
[[[[client
	logIn]
	concat:[client loadCachedMessages]]
	flattenMap:^(NSArray *messages) {
		return [client fetchMessagesAfterMessage:messages.lastObject];
	}]
	subscribeError:^(NSError *error) {
		[self presentError:error];
	} completed:^{
		NSLog(@"Fetched all messages.");
	}];
```

### Parallelizing independent work

Working with independent data sets in parallel and then combining them into
a final result is non-trivial in Cocoa, and often involves a lot of
synchronization:

```objc
__block NSArray *databaseObjects;
__block NSArray *fileContents;
 
NSOperationQueue *backgroundQueue = [[NSOperationQueue alloc] init];
NSBlockOperation *databaseOperation = [NSBlockOperation blockOperationWithBlock:^{
	databaseObjects = [databaseClient fetchObjectsMatchingPredicate:predicate];
}];

NSBlockOperation *filesOperation = [NSBlockOperation blockOperationWithBlock:^{
	NSMutableArray *filesInProgress = [NSMutableArray array];
	for (NSString *path in files) {
		[filesInProgress addObject:[NSData dataWithContentsOfFile:path]];
	}

	fileContents = [filesInProgress copy];
}];
 
NSBlockOperation *finishOperation = [NSBlockOperation blockOperationWithBlock:^{
	[self finishProcessingDatabaseObjects:databaseObjects fileContents:fileContents];
	NSLog(@"Done processing");
}];
 
[finishOperation addDependency:databaseOperation];
[finishOperation addDependency:filesOperation];
[backgroundQueue addOperation:databaseOperation];
[backgroundQueue addOperation:filesOperation];
[backgroundQueue addOperation:finishOperation];
```

The above code can be cleaned up and optimized by simply composing signals:

```objc
RACSignal *databaseSignal = [[databaseClient
	fetchObjectsMatchingPredicate:predicate]
	subscribeOn:[RACScheduler scheduler]];

RACSignal *fileSignal = [RACSignal create:^(id<RACSubscriber> subscriber) {
    NSMutableArray *filesInProgress = [NSMutableArray array];
    for (NSString *path in files) {
        [filesInProgress addObject:[NSData dataWithContentsOfFile:path]];
    }

    [subscriber sendNext:[filesInProgress copy]];
    [subscriber sendCompleted];
}];

[[RACSignal
	combineLatest:@[ databaseSignal, fileSignal ]
	reduce:^ id (NSArray *databaseObjects, NSArray *fileContents) {
		[self finishProcessingDatabaseObjects:databaseObjects fileContents:fileContents];
		return nil;
	}]
	subscribeCompleted:^{
		NSLog(@"Done processing");
	}];
```

### Simplifying collection transformations

Higher-order functions like `map`, `filter`, `fold`/`reduce` are sorely missing
from Foundation, leading to loop-focused code like this:

```objc
NSMutableArray *results = [NSMutableArray array];
for (NSString *str in strings) {
	if (str.length < 2) {
		continue;
	}

	NSString *newString = [str stringByAppendingString:@"foobar"];
	[results addObject:newString];
}
```

[RACSignal][] allows any Cocoa collection to be manipulated in a uniform and
declarative way:

```objc
NSArray *results = [[[strings.rac_signal
	filter:^ BOOL (NSString *str) {
		return str.length >= 2;
	}]
	map:^(NSString *str) {
		return [str stringByAppendingString:@"foobar"];
	}]
	array];
```

## System Requirements

ReactiveCocoa supports OS X 10.7+ and iOS 6.0+.

## Importing ReactiveCocoa

To add RAC to your application:

 1. Add the ReactiveCocoa repository as a submodule of your application's
    repository.
 1. Run `script/bootstrap` from within the ReactiveCocoa folder.
 1. Drag and drop `ReactiveCocoaFramework/ReactiveCocoa.xcodeproj` into your
    application's Xcode project or workspace.
 1. On the "Build Phases" tab of your application target, add RAC to the "Link
    Binary With Libraries" phase.
    * **On iOS**, add `libReactiveCocoa-iOS.a`.
    * **On OS X**, add `ReactiveCocoa.framework`. RAC must also be added to any
      "Copy Frameworks" build phase. If you don't already have one, simply add
      a "Copy Files" build phase and target the "Frameworks" destination.
 1. Add `"$(BUILD_ROOT)/../IntermediateBuildFilesPath/UninstalledProducts/include"
    $(inherited)` to the "Header Search Paths" build setting (this is only
    necessary for archive builds, but it has no negative effect otherwise).
 1. **For iOS targets**, add `-ObjC` to the "Other Linker Flags" build setting.
 1. **If you added RAC to a project (not a workspace)**, you will also need to
    add the appropriate RAC target to the "Target Dependencies" of your
    application.

If you would prefer to use [CocoaPods](http://cocoapods.org), there are some
[ReactiveCocoa
podspecs](https://github.com/CocoaPods/Specs/tree/master/ReactiveCocoa) that
have been generously contributed by third parties.

To see a project already set up with RAC, check out [C-41][] or [GroceryList][],
which are real iOS apps written using ReactiveCocoa.

## Standalone Development

If you’re working on RAC in isolation instead of integrating it into another project, you’ll want to open `ReactiveCocoaFramework/ReactiveCocoa.xcworkspace` and not the `.xcodeproj`.

## More Info

ReactiveCocoa is based on .NET's [Reactive
Extensions](http://msdn.microsoft.com/en-us/data/gg577609) (Rx). Most of the
principles of Rx apply to RAC as well. There are some really good Rx resources
out there:

* [Reactive Extensions MSDN entry](http://msdn.microsoft.com/en-us/library/hh242985.aspx)
* [Reactive Extensions for .NET Introduction](http://leecampbell.blogspot.com/2010/08/reactive-extensions-for-net.html)
* [Rx - Channel 9 videos](http://channel9.msdn.com/tags/Rx/)
* [Reactive Extensions wiki](http://rxwiki.wikidot.com/)
* [101 Rx Samples](http://rxwiki.wikidot.com/101samples)
* [Programming Reactive Extensions and LINQ](http://www.amazon.com/Programming-Reactive-Extensions-Jesse-Liberty/dp/1430237473)

RAC and Rx are both implementations of functional reactive programming. Here are
some more resources for learning about FRP:

* [What is FRP? - Elm Language](http://elm-lang.org/learn/What-is-FRP.elm)
* [What is Functional Reactive Programming - Stack Overflow](http://stackoverflow.com/questions/1028250/what-is-functional-reactive-programming/1030631#1030631)
* [Escape from Callback Hell](http://elm-lang.org/learn/Escape-from-Callback-Hell.elm)
* [Principles of Reactive Programming on Coursera](https://www.coursera.org/course/reactive)

[Basic Operators]: Documentation/BasicOperators.md
[Documentation]: Documentation
[Framework Overview]: Documentation/FrameworkOverview.md
[Functional Reactive Programming]: http://en.wikipedia.org/wiki/Functional_reactive_programming
[GroceryList]:  https://github.com/jspahrsummers/GroceryList
[Memory Management]: Documentation/MemoryManagement.md
[NSObject+RACLifting]: ReactiveCocoaFramework/ReactiveCocoa/NSObject+RACLifting.h
[RACDisposable]: ReactiveCocoaFramework/ReactiveCocoa/RACDisposable.h
[RACEvent]: ReactiveCocoaFramework/ReactiveCocoa/RACEvent.h
[RACScheduler]: ReactiveCocoaFramework/ReactiveCocoa/RACScheduler.h
[RACSignal+Operations]: ReactiveCocoaFramework/ReactiveCocoa/RACSignal+Operations.h
[RACSignal]: ReactiveCocoaFramework/ReactiveCocoa/RACSignal.h
[RACSubscriber]: ReactiveCocoaFramework/ReactiveCocoa/RACSubscriber.h
[RAC]: ReactiveCocoaFramework/ReactiveCocoa/RACSubscriptingAssignmentTrampoline.h
[futures and promises]: http://en.wikipedia.org/wiki/Futures_and_promises
[C-41]: https://github.com/AshFurrow/C-41<|MERGE_RESOLUTION|>--- conflicted
+++ resolved
@@ -108,8 +108,7 @@
 operations:
 
 ```objc
-<<<<<<< HEAD
-// Start a network request whenever the button is pressed.
+// Starts a network request whenever the button is pressed.
 [[[[self.button
     rac_signalForControlEvents:UIControlEventTouchUpInside]
     flattenMap:^(UIButton *button) {
@@ -123,46 +122,6 @@
     subscribeNext:^(NSData *data) {
         NSLog(@"Received %@", data);
     }];
-=======
-// Logs a message whenever the button is pressed.
-//
-// RACCommand creates signals to represent UI actions. Each signal can
-// represent a button press, for example, and have additional work associated
-// with it.
-//
-// -rac_command is an addition to NSButton. The button will send itself on that
-// command whenever it's pressed.
-self.button.rac_command = [[RACCommand alloc] initWithSignalBlock:^(id _) {
-	NSLog(@"button was pressed!");
-	return [RACSignal empty];
-}];
-```
-
-Or asynchronous network operations:
-
-```objc
-// Hooks up a "Log in" button to log in over the network.
-//
-// This block will be run whenever the login command is executed, starting
-// the login process.
-self.loginCommand = [[RACCommand alloc] initWithSignalBlock:^(id sender) {
-	// The hypothetical -logIn method returns a signal that sends a value when
-	// the network request finishes.
-	return [client logIn];
-}];
-
-// -executionSignals returns a signal that includes the signals returned from
-// the above block, one for each time the command is executed.
-[self.loginCommand.executionSignals subscribeNext:^(RACSignal *loginSignal) {
-	// Log a message whenever we log in successfully.
-	[loginSignal subscribeCompleted:^{
-		NSLog(@"Logged in successfully!");
-	}];
-}];
-
-// Executes the login command when the button is pressed.
-self.loginButton.rac_command = self.loginCommand;
->>>>>>> fc9cd5ad
 ```
 
 Signals can also represent timers, other UI events, or anything else that
