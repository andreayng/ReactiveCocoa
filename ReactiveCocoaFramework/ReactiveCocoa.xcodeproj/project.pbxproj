--- conflicted
+++ resolved
@@ -2006,11 +2006,8 @@
 				530EAFC8184CD68800C7409D /* EXTKeyPathCoding.h in Headers */,
 				D05AD3CD17F2DB100080895B /* NSObject+RACLifting.h in Headers */,
 				D05AD40D17F2DB6A0080895B /* NSEnumerator+RACSupport.h in Headers */,
-<<<<<<< HEAD
 				D0EFDDFE18598F7600C6FFEA /* RACAction.h in Headers */,
-=======
 				D09905FE186E178A008912E8 /* NSIndexSet+RACSupport.h in Headers */,
->>>>>>> f597a784
 				D05AD3FA17F2DB5D0080895B /* RACScheduler.h in Headers */,
 				D05AD41817F2DB6A0080895B /* NSSet+RACSupport.h in Headers */,
 				D05AD41117F2DB6A0080895B /* NSNotificationCenter+RACSupport.h in Headers */,
