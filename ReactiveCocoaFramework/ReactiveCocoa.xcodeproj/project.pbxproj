// !$*UTF8*$!
{
	archiveVersion = 1;
	classes = {
	};
	objectVersion = 46;
	objects = {

/* Begin PBXBuildFile section */
		1646747B17FFA0610036E30B /* UICollectionViewCell+RACSupport.h in Headers */ = {isa = PBXBuildFile; fileRef = 1668027817FE75E900C724B4 /* UICollectionViewCell+RACSupport.h */; settings = {ATTRIBUTES = (Public, ); }; };
		1668028017FE75F900C724B4 /* UICollectionViewCell+RACSupport.m in Sources */ = {isa = PBXBuildFile; fileRef = 1668027917FE75E900C724B4 /* UICollectionViewCell+RACSupport.m */; };
		1668028317FE775200C724B4 /* UICollectionViewCellRACSupportSpec.m in Sources */ = {isa = PBXBuildFile; fileRef = 1668028117FE774800C724B4 /* UICollectionViewCellRACSupportSpec.m */; };
		1860F414177C91B500C7B3C9 /* UIKit.framework in Frameworks */ = {isa = PBXBuildFile; fileRef = 1860F413177C91B500C7B3C9 /* UIKit.framework */; };
		1860F416177C91B500C7B3C9 /* Foundation.framework in Frameworks */ = {isa = PBXBuildFile; fileRef = 1860F415177C91B500C7B3C9 /* Foundation.framework */; };
		1860F418177C91B500C7B3C9 /* CoreGraphics.framework in Frameworks */ = {isa = PBXBuildFile; fileRef = 1860F417177C91B500C7B3C9 /* CoreGraphics.framework */; };
		1860F41E177C91B500C7B3C9 /* InfoPlist.strings in Resources */ = {isa = PBXBuildFile; fileRef = 1860F41C177C91B500C7B3C9 /* InfoPlist.strings */; };
		1860F420177C91B500C7B3C9 /* main.m in Sources */ = {isa = PBXBuildFile; fileRef = 1860F41F177C91B500C7B3C9 /* main.m */; };
		1860F424177C91B500C7B3C9 /* RACAppDelegate.m in Sources */ = {isa = PBXBuildFile; fileRef = 1860F423177C91B500C7B3C9 /* RACAppDelegate.m */; };
		1860F426177C91B500C7B3C9 /* Default.png in Resources */ = {isa = PBXBuildFile; fileRef = 1860F425177C91B500C7B3C9 /* Default.png */; };
		1860F428177C91B500C7B3C9 /* Default@2x.png in Resources */ = {isa = PBXBuildFile; fileRef = 1860F427177C91B500C7B3C9 /* Default@2x.png */; };
		1860F42A177C91B500C7B3C9 /* Default-568h@2x.png in Resources */ = {isa = PBXBuildFile; fileRef = 1860F429177C91B500C7B3C9 /* Default-568h@2x.png */; };
		1860F432177C91B500C7B3C9 /* SenTestingKit.framework in Frameworks */ = {isa = PBXBuildFile; fileRef = 1860F431177C91B500C7B3C9 /* SenTestingKit.framework */; };
		1860F433177C91B500C7B3C9 /* UIKit.framework in Frameworks */ = {isa = PBXBuildFile; fileRef = 1860F413177C91B500C7B3C9 /* UIKit.framework */; };
		1860F434177C91B500C7B3C9 /* Foundation.framework in Frameworks */ = {isa = PBXBuildFile; fileRef = 1860F415177C91B500C7B3C9 /* Foundation.framework */; };
		1860F43C177C91B500C7B3C9 /* InfoPlist.strings in Resources */ = {isa = PBXBuildFile; fileRef = 1860F43A177C91B500C7B3C9 /* InfoPlist.strings */; };
		1860F44F177C958300C7B3C9 /* UITextFieldRACSupportSpec.m in Sources */ = {isa = PBXBuildFile; fileRef = D0C55CD817758A73008CDDCA /* UITextFieldRACSupportSpec.m */; };
		1860F450177C958900C7B3C9 /* UITextViewRACSupportSpec.m in Sources */ = {isa = PBXBuildFile; fileRef = D0C55CDE17758C2A008CDDCA /* UITextViewRACSupportSpec.m */; };
		1E893381171647A5009071B0 /* NSObjectRACPropertySubscribingExamples.m in Sources */ = {isa = PBXBuildFile; fileRef = 1E893380171647A5009071B0 /* NSObjectRACPropertySubscribingExamples.m */; };
		1EC06B17173CB04000365258 /* UIGestureRecognizer+RACSupport.h in Headers */ = {isa = PBXBuildFile; fileRef = 1EC06B15173CB04000365258 /* UIGestureRecognizer+RACSupport.h */; settings = {ATTRIBUTES = (Public, ); }; };
		1EC06B18173CB04000365258 /* UIGestureRecognizer+RACSupport.m in Sources */ = {isa = PBXBuildFile; fileRef = 1EC06B16173CB04000365258 /* UIGestureRecognizer+RACSupport.m */; };
		27A887D11703DC6800040001 /* UIBarButtonItem+RACSupport.m in Sources */ = {isa = PBXBuildFile; fileRef = 27A887C81703DB4F00040001 /* UIBarButtonItem+RACSupport.m */; };
		27A887D21703DDEB00040001 /* UIBarButtonItem+RACSupport.h in Headers */ = {isa = PBXBuildFile; fileRef = 27A887C71703DB4F00040001 /* UIBarButtonItem+RACSupport.h */; settings = {ATTRIBUTES = (Public, ); }; };
		4925E806181BCC71000B2FEE /* (null) in Sources */ = {isa = PBXBuildFile; };
		4973429718359E9B005C25CB /* RACSignal+Operations.h in Headers */ = {isa = PBXBuildFile; fileRef = D0D910CC15F915BD00AD2DDA /* RACSignal+Operations.h */; settings = {ATTRIBUTES = (Public, ); }; };
		4973429818359E9C005C25CB /* RACSignal+Operations.h in Headers */ = {isa = PBXBuildFile; fileRef = D0D910CC15F915BD00AD2DDA /* RACSignal+Operations.h */; settings = {ATTRIBUTES = (Public, ); }; };
		4973429918359EA1005C25CB /* RACSignal+Operations.h in Headers */ = {isa = PBXBuildFile; fileRef = D0D910CC15F915BD00AD2DDA /* RACSignal+Operations.h */; settings = {ATTRIBUTES = (Public, ); }; };
		4973429A18359EE2005C25CB /* ReactiveCocoa.h in Headers */ = {isa = PBXBuildFile; fileRef = 88037F8C15056328001A5B19 /* ReactiveCocoa.h */; };
		4973429B18359F29005C25CB /* NSObject+RACKVOWrapper.h in Headers */ = {isa = PBXBuildFile; fileRef = 8857BB81152A27A9009804CC /* NSObject+RACKVOWrapper.h */; settings = {ATTRIBUTES = (Public, ); }; };
		554D9E5D181064E200F21262 /* UIRefreshControl+RACSupport.h in Headers */ = {isa = PBXBuildFile; fileRef = 554D9E5B181064E200F21262 /* UIRefreshControl+RACSupport.h */; settings = {ATTRIBUTES = (Public, ); }; };
		554D9E5E181064E200F21262 /* UIRefreshControl+RACSupport.m in Sources */ = {isa = PBXBuildFile; fileRef = 554D9E5C181064E200F21262 /* UIRefreshControl+RACSupport.m */; };
		5564537F18107203002BD2E4 /* RACControlActionExamples.m in Sources */ = {isa = PBXBuildFile; fileRef = D075A72917BCB7E100C24FB7 /* RACControlActionExamples.m */; };
		5564542418107275002BD2E4 /* UIRefreshControlRACSupportSpec.m in Sources */ = {isa = PBXBuildFile; fileRef = 5564542318107275002BD2E4 /* UIRefreshControlRACSupportSpec.m */; };
		557A4B5A177648C7008EF796 /* UIActionSheet+RACSupport.h in Headers */ = {isa = PBXBuildFile; fileRef = 557A4B58177648C7008EF796 /* UIActionSheet+RACSupport.h */; settings = {ATTRIBUTES = (Public, ); }; };
		557A4B5B177648C7008EF796 /* UIActionSheet+RACSupport.m in Sources */ = {isa = PBXBuildFile; fileRef = 557A4B59177648C7008EF796 /* UIActionSheet+RACSupport.m */; };
		55C39DE417F1EC6E006DC60C /* NSData+RACSupport.m in Sources */ = {isa = PBXBuildFile; fileRef = 88442C8816090C1500636B49 /* NSData+RACSupport.m */; };
		55C39DE517F1EC6E006DC60C /* NSFileHandle+RACSupport.m in Sources */ = {isa = PBXBuildFile; fileRef = 88442C8A16090C1500636B49 /* NSFileHandle+RACSupport.m */; };
		55C39DE617F1EC6E006DC60C /* NSNotificationCenter+RACSupport.m in Sources */ = {isa = PBXBuildFile; fileRef = 88442C8C16090C1500636B49 /* NSNotificationCenter+RACSupport.m */; };
		55C39DE717F1EC6E006DC60C /* NSString+RACSupport.m in Sources */ = {isa = PBXBuildFile; fileRef = 88442C8E16090C1500636B49 /* NSString+RACSupport.m */; };
		55C39DE817F1EC6E006DC60C /* NSData+RACSupport.m in Sources */ = {isa = PBXBuildFile; fileRef = 88442C8816090C1500636B49 /* NSData+RACSupport.m */; };
		55C39DE917F1EC6E006DC60C /* NSFileHandle+RACSupport.m in Sources */ = {isa = PBXBuildFile; fileRef = 88442C8A16090C1500636B49 /* NSFileHandle+RACSupport.m */; };
		55C39DEA17F1EC6E006DC60C /* NSNotificationCenter+RACSupport.m in Sources */ = {isa = PBXBuildFile; fileRef = 88442C8C16090C1500636B49 /* NSNotificationCenter+RACSupport.m */; };
		55C39DEB17F1EC6E006DC60C /* NSString+RACSupport.m in Sources */ = {isa = PBXBuildFile; fileRef = 88442C8E16090C1500636B49 /* NSString+RACSupport.m */; };
		55C39DEC17F1EC84006DC60C /* NSData+RACSupport.h in Headers */ = {isa = PBXBuildFile; fileRef = 88442C8716090C1500636B49 /* NSData+RACSupport.h */; settings = {ATTRIBUTES = (Public, ); }; };
		55C39DED17F1EC84006DC60C /* NSFileHandle+RACSupport.h in Headers */ = {isa = PBXBuildFile; fileRef = 88442C8916090C1500636B49 /* NSFileHandle+RACSupport.h */; settings = {ATTRIBUTES = (Public, ); }; };
		55C39DEE17F1EC84006DC60C /* NSNotificationCenter+RACSupport.h in Headers */ = {isa = PBXBuildFile; fileRef = 88442C8B16090C1500636B49 /* NSNotificationCenter+RACSupport.h */; settings = {ATTRIBUTES = (Public, ); }; };
		55C39DEF17F1EC84006DC60C /* NSString+RACSupport.h in Headers */ = {isa = PBXBuildFile; fileRef = 88442C8D16090C1500636B49 /* NSString+RACSupport.h */; settings = {ATTRIBUTES = (Public, ); }; };
		55C39DF017F1EC84006DC60C /* NSData+RACSupport.h in Headers */ = {isa = PBXBuildFile; fileRef = 88442C8716090C1500636B49 /* NSData+RACSupport.h */; settings = {ATTRIBUTES = (Public, ); }; };
		55C39DF117F1EC84006DC60C /* NSFileHandle+RACSupport.h in Headers */ = {isa = PBXBuildFile; fileRef = 88442C8916090C1500636B49 /* NSFileHandle+RACSupport.h */; settings = {ATTRIBUTES = (Public, ); }; };
		55C39DF217F1EC84006DC60C /* NSNotificationCenter+RACSupport.h in Headers */ = {isa = PBXBuildFile; fileRef = 88442C8B16090C1500636B49 /* NSNotificationCenter+RACSupport.h */; settings = {ATTRIBUTES = (Public, ); }; };
		55C39DF317F1EC84006DC60C /* NSString+RACSupport.h in Headers */ = {isa = PBXBuildFile; fileRef = 88442C8D16090C1500636B49 /* NSString+RACSupport.h */; settings = {ATTRIBUTES = (Public, ); }; };
		5EE9A7931760D61300EAF5A2 /* UIButton+RACSupport.h in Headers */ = {isa = PBXBuildFile; fileRef = 5EE9A7911760D61300EAF5A2 /* UIButton+RACSupport.h */; settings = {ATTRIBUTES = (Public, ); }; };
		5EE9A7941760D61300EAF5A2 /* UIButton+RACSupport.m in Sources */ = {isa = PBXBuildFile; fileRef = 5EE9A7921760D61300EAF5A2 /* UIButton+RACSupport.m */; };
		5EE9A79B1760D88500EAF5A2 /* UIButtonRACSupportSpec.m in Sources */ = {isa = PBXBuildFile; fileRef = 5EE9A79A1760D88500EAF5A2 /* UIButtonRACSupportSpec.m */; };
		5F016DF717B10AA8002EEC69 /* UIControl+RACSupportPrivate.m in Sources */ = {isa = PBXBuildFile; fileRef = 5F016DF317B10AA8002EEC69 /* UIControl+RACSupportPrivate.m */; };
		5F2447AD167E87C50062180C /* RACKVOChannelSpec.m in Sources */ = {isa = PBXBuildFile; fileRef = 5F2447AC167E87C50062180C /* RACKVOChannelSpec.m */; };
		5F45A885168CFA3E00B58A2B /* RACKVOChannel.h in Headers */ = {isa = PBXBuildFile; fileRef = 5F45A883168CFA3E00B58A2B /* RACKVOChannel.h */; settings = {ATTRIBUTES = (Public, ); }; };
		5F45A886168CFA3E00B58A2B /* RACKVOChannel.h in Headers */ = {isa = PBXBuildFile; fileRef = 5F45A883168CFA3E00B58A2B /* RACKVOChannel.h */; settings = {ATTRIBUTES = (Public, ); }; };
		5F45A887168CFA3E00B58A2B /* RACKVOChannel.m in Sources */ = {isa = PBXBuildFile; fileRef = 5F45A884168CFA3E00B58A2B /* RACKVOChannel.m */; };
		5F45A888168CFA3E00B58A2B /* RACKVOChannel.m in Sources */ = {isa = PBXBuildFile; fileRef = 5F45A884168CFA3E00B58A2B /* RACKVOChannel.m */; };
		5F6FE8531692568A00A8D7A6 /* RACChannel.h in Headers */ = {isa = PBXBuildFile; fileRef = 5F6FE8511692568A00A8D7A6 /* RACChannel.h */; settings = {ATTRIBUTES = (Public, ); }; };
		5F6FE8541692568A00A8D7A6 /* RACChannel.h in Headers */ = {isa = PBXBuildFile; fileRef = 5F6FE8511692568A00A8D7A6 /* RACChannel.h */; settings = {ATTRIBUTES = (Public, ); }; };
		5F6FE8551692568A00A8D7A6 /* RACChannel.m in Sources */ = {isa = PBXBuildFile; fileRef = 5F6FE8521692568A00A8D7A6 /* RACChannel.m */; };
		5F6FE8561692568A00A8D7A6 /* RACChannel.m in Sources */ = {isa = PBXBuildFile; fileRef = 5F6FE8521692568A00A8D7A6 /* RACChannel.m */; };
		5F70B2AF17AB1829009AEDF9 /* UIDatePicker+RACSupport.h in Headers */ = {isa = PBXBuildFile; fileRef = 5F70B2AD17AB1829009AEDF9 /* UIDatePicker+RACSupport.h */; settings = {ATTRIBUTES = (Public, ); }; };
		5F70B2B017AB1829009AEDF9 /* UIDatePicker+RACSupport.m in Sources */ = {isa = PBXBuildFile; fileRef = 5F70B2AE17AB1829009AEDF9 /* UIDatePicker+RACSupport.m */; };
		5F70B2BE17AB1857009AEDF9 /* UISegmentedControl+RACSupport.h in Headers */ = {isa = PBXBuildFile; fileRef = 5F70B2B617AB1856009AEDF9 /* UISegmentedControl+RACSupport.h */; settings = {ATTRIBUTES = (Public, ); }; };
		5F70B2BF17AB1857009AEDF9 /* UISegmentedControl+RACSupport.m in Sources */ = {isa = PBXBuildFile; fileRef = 5F70B2B717AB1856009AEDF9 /* UISegmentedControl+RACSupport.m */; };
		5F70B2C017AB1857009AEDF9 /* UISlider+RACSupport.h in Headers */ = {isa = PBXBuildFile; fileRef = 5F70B2B817AB1856009AEDF9 /* UISlider+RACSupport.h */; settings = {ATTRIBUTES = (Public, ); }; };
		5F70B2C117AB1857009AEDF9 /* UISlider+RACSupport.m in Sources */ = {isa = PBXBuildFile; fileRef = 5F70B2B917AB1856009AEDF9 /* UISlider+RACSupport.m */; };
		5F70B2C217AB1857009AEDF9 /* UIStepper+RACSupport.h in Headers */ = {isa = PBXBuildFile; fileRef = 5F70B2BA17AB1857009AEDF9 /* UIStepper+RACSupport.h */; settings = {ATTRIBUTES = (Public, ); }; };
		5F70B2C317AB1857009AEDF9 /* UIStepper+RACSupport.m in Sources */ = {isa = PBXBuildFile; fileRef = 5F70B2BB17AB1857009AEDF9 /* UIStepper+RACSupport.m */; };
		5F70B2C417AB1857009AEDF9 /* UISwitch+RACSupport.h in Headers */ = {isa = PBXBuildFile; fileRef = 5F70B2BC17AB1857009AEDF9 /* UISwitch+RACSupport.h */; settings = {ATTRIBUTES = (Public, ); }; };
		5F70B2C517AB1857009AEDF9 /* UISwitch+RACSupport.m in Sources */ = {isa = PBXBuildFile; fileRef = 5F70B2BD17AB1857009AEDF9 /* UISwitch+RACSupport.m */; };
		5F773DEA169B46670023069D /* NSEnumerator+RACSupport.h in Headers */ = {isa = PBXBuildFile; fileRef = 5F773DE8169B46670023069D /* NSEnumerator+RACSupport.h */; settings = {ATTRIBUTES = (Public, ); }; };
		5F773DEB169B46670023069D /* NSEnumerator+RACSupport.h in Headers */ = {isa = PBXBuildFile; fileRef = 5F773DE8169B46670023069D /* NSEnumerator+RACSupport.h */; settings = {ATTRIBUTES = (Public, ); }; };
		5F773DEC169B46670023069D /* NSEnumerator+RACSupport.m in Sources */ = {isa = PBXBuildFile; fileRef = 5F773DE9169B46670023069D /* NSEnumerator+RACSupport.m */; };
		5F773DED169B46670023069D /* NSEnumerator+RACSupport.m in Sources */ = {isa = PBXBuildFile; fileRef = 5F773DE9169B46670023069D /* NSEnumerator+RACSupport.m */; };
		5F773DF0169B48830023069D /* NSEnumeratorRACSequenceAdditionsSpec.m in Sources */ = {isa = PBXBuildFile; fileRef = 5F773DEF169B48830023069D /* NSEnumeratorRACSequenceAdditionsSpec.m */; };
		5F7EFECF168FBC4B0037E500 /* RACChannelExamples.m in Sources */ = {isa = PBXBuildFile; fileRef = 5F7EFECD168FBC4B0037E500 /* RACChannelExamples.m */; };
		5F7EFED0168FBC4B0037E500 /* RACChannelSpec.m in Sources */ = {isa = PBXBuildFile; fileRef = 5F7EFECE168FBC4B0037E500 /* RACChannelSpec.m */; };
		5F9743F91694A2460024EB82 /* RACEagerSequence.m in Sources */ = {isa = PBXBuildFile; fileRef = 5F9743F61694A2460024EB82 /* RACEagerSequence.m */; };
		5F9743FA1694A2460024EB82 /* RACEagerSequence.m in Sources */ = {isa = PBXBuildFile; fileRef = 5F9743F61694A2460024EB82 /* RACEagerSequence.m */; };
		5FAF5224174D4C2000CAC810 /* SenTestingKit.framework in Frameworks */ = {isa = PBXBuildFile; fileRef = 88CDF7DD15000FCF00163A9F /* SenTestingKit.framework */; };
		5FAF523E174D4D3200CAC810 /* NSEnumeratorRACSequenceAdditionsSpec.m in Sources */ = {isa = PBXBuildFile; fileRef = 5F773DEF169B48830023069D /* NSEnumeratorRACSequenceAdditionsSpec.m */; };
		5FAF523F174D4D3600CAC810 /* NSNotificationCenterRACSupportSpec.m in Sources */ = {isa = PBXBuildFile; fileRef = D0700F4B1672994D00D7CD30 /* NSNotificationCenterRACSupportSpec.m */; };
		5FAF5240174D4D5600CAC810 /* NSObjectRACDeallocatingSpec.m in Sources */ = {isa = PBXBuildFile; fileRef = 6E58405E16F3414200F588A6 /* NSObjectRACDeallocatingSpec.m */; };
		5FAF5241174D4D5600CAC810 /* NSObjectRACLiftingSpec.m in Sources */ = {isa = PBXBuildFile; fileRef = 8801E7501644BDE200A155FE /* NSObjectRACLiftingSpec.m */; };
		5FAF5242174D4D5600CAC810 /* NSObjectRACPropertySubscribingExamples.m in Sources */ = {isa = PBXBuildFile; fileRef = 1E893380171647A5009071B0 /* NSObjectRACPropertySubscribingExamples.m */; };
		5FAF5243174D4D5600CAC810 /* NSObjectRACPropertySubscribingSpec.m in Sources */ = {isa = PBXBuildFile; fileRef = 8851A38A16161D500050D47F /* NSObjectRACPropertySubscribingSpec.m */; };
		5FAF5244174D4D5600CAC810 /* NSStringRACKeyPathUtilitiesSpec.m in Sources */ = {isa = PBXBuildFile; fileRef = 5FDC350E1736F81800792E52 /* NSStringRACKeyPathUtilitiesSpec.m */; };
		5FAF5246174D4D5600CAC810 /* RACBacktraceSpec.m in Sources */ = {isa = PBXBuildFile; fileRef = D0870C6E16884A0600D0E11D /* RACBacktraceSpec.m */; };
		5FAF5247174D4D5600CAC810 /* RACBlockTrampolineSpec.m in Sources */ = {isa = PBXBuildFile; fileRef = 886CEACC163DE669007632D1 /* RACBlockTrampolineSpec.m */; };
		5FAF5248174D4D5600CAC810 /* RACCommandSpec.m in Sources */ = {isa = PBXBuildFile; fileRef = 882CCA1D15F1564D00937D6E /* RACCommandSpec.m */; };
		5FAF5249174D4D5600CAC810 /* RACCompoundDisposableSpec.m in Sources */ = {isa = PBXBuildFile; fileRef = 881E86B91669350B00667F7B /* RACCompoundDisposableSpec.m */; };
		5FAF524A174D4D5600CAC810 /* RACEventSpec.m in Sources */ = {isa = PBXBuildFile; fileRef = D077A171169B79A900057BB1 /* RACEventSpec.m */; };
		5FAF524B174D4D5600CAC810 /* RACKVOWrapperSpec.m in Sources */ = {isa = PBXBuildFile; fileRef = D041376815D2281C004BBF80 /* RACKVOWrapperSpec.m */; };
		5FAF524C174D4D5600CAC810 /* RACMulticastConnectionSpec.m in Sources */ = {isa = PBXBuildFile; fileRef = 88C5A02816924BFC0045EF05 /* RACMulticastConnectionSpec.m */; };
		5FAF524D174D4D5600CAC810 /* RACKVOChannelSpec.m in Sources */ = {isa = PBXBuildFile; fileRef = 5F2447AC167E87C50062180C /* RACKVOChannelSpec.m */; };
		5FAF524E174D4D5600CAC810 /* RACPropertySignalExamples.m in Sources */ = {isa = PBXBuildFile; fileRef = D0EDE76616968AB10072A780 /* RACPropertySignalExamples.m */; };
		5FAF524F174D4D5600CAC810 /* RACChannelExamples.m in Sources */ = {isa = PBXBuildFile; fileRef = 5F7EFECD168FBC4B0037E500 /* RACChannelExamples.m */; };
		5FAF5250174D4D5600CAC810 /* RACChannelSpec.m in Sources */ = {isa = PBXBuildFile; fileRef = 5F7EFECE168FBC4B0037E500 /* RACChannelSpec.m */; };
		5FAF5252174D4D5600CAC810 /* RACCollectionSupportSpec.m in Sources */ = {isa = PBXBuildFile; fileRef = D0C70F8F164337A2007027B4 /* RACCollectionSupportSpec.m */; };
		5FAF5253174D4D5600CAC810 /* RACSequenceExamples.m in Sources */ = {isa = PBXBuildFile; fileRef = D0C70F92164337E3007027B4 /* RACSequenceExamples.m */; };
		5FAF5254174D4D5600CAC810 /* RACSequenceSpec.m in Sources */ = {isa = PBXBuildFile; fileRef = D0D487051642651400DD7605 /* RACSequenceSpec.m */; };
		5FAF5255174D4D5600CAC810 /* RACSignalSpec.m in Sources */ = {isa = PBXBuildFile; fileRef = 8820937B1501C8A600796685 /* RACSignalSpec.m */; };
		5FAF5256174D4D5600CAC810 /* RACStreamExamples.m in Sources */ = {isa = PBXBuildFile; fileRef = D0487AB2164314430085D890 /* RACStreamExamples.m */; };
		5FAF5257174D4D5600CAC810 /* RACSubjectSpec.m in Sources */ = {isa = PBXBuildFile; fileRef = 889D0A7F15974B2A00F833E3 /* RACSubjectSpec.m */; };
		5FAF5258174D4D5600CAC810 /* RACSubscriberExamples.m in Sources */ = {isa = PBXBuildFile; fileRef = D0C70EC516659333005AAD03 /* RACSubscriberExamples.m */; };
		5FAF5259174D4D5600CAC810 /* RACSubscriberSpec.m in Sources */ = {isa = PBXBuildFile; fileRef = D0C70EC7166595AD005AAD03 /* RACSubscriberSpec.m */; };
		5FAF525A174D4D5600CAC810 /* RACSubscriptingAssignmentTrampolineSpec.m in Sources */ = {isa = PBXBuildFile; fileRef = 88FC735A16114FFB00F8A774 /* RACSubscriptingAssignmentTrampolineSpec.m */; };
		5FAF525B174D4D5600CAC810 /* RACTestObject.m in Sources */ = {isa = PBXBuildFile; fileRef = 88442A331608A9AD00636B49 /* RACTestObject.m */; };
		5FAF525C174D4D5600CAC810 /* RACTupleSpec.m in Sources */ = {isa = PBXBuildFile; fileRef = D02221611678910900DBD031 /* RACTupleSpec.m */; };
		5FAF525D174D4D5600CAC810 /* NSObjectRACSelectorSignalSpec.m in Sources */ = {isa = PBXBuildFile; fileRef = 880D7A6516F7BB1A004A3361 /* NSObjectRACSelectorSignalSpec.m */; };
		5FAF525E174D4D5600CAC810 /* RACSubclassObject.m in Sources */ = {isa = PBXBuildFile; fileRef = 880D7A6816F7BCC7004A3361 /* RACSubclassObject.m */; };
		5FAF5262174D4D8F00CAC810 /* UIBarButtonItemRACSupportSpec.m in Sources */ = {isa = PBXBuildFile; fileRef = 5FAF5261174D4D8E00CAC810 /* UIBarButtonItemRACSupportSpec.m */; };
		5FAF5263174D500400CAC810 /* libExpecta-iOS.a in Frameworks */ = {isa = PBXBuildFile; fileRef = 8803805515056ACB001A5B19 /* libExpecta-iOS.a */; };
		5FAF5264174D500900CAC810 /* libSpecta-iOS.a in Frameworks */ = {isa = PBXBuildFile; fileRef = 8803806815056AD7001A5B19 /* libSpecta-iOS.a */; };
		5FAF5265174D500D00CAC810 /* libReactiveCocoa-iOS.a in Frameworks */ = {isa = PBXBuildFile; fileRef = 88F440AB153DAC820097B4C3 /* libReactiveCocoa-iOS.a */; };
		5FAF5289174E9CD300CAC810 /* CoreGraphics.framework in Frameworks */ = {isa = PBXBuildFile; fileRef = 5FAF5288174E9CD200CAC810 /* CoreGraphics.framework */; };
		5FD7DC7A174F9EAF008710B4 /* Foundation.framework in Frameworks */ = {isa = PBXBuildFile; fileRef = 88CDF7C415000FCE00163A9F /* Foundation.framework */; };
		5FD7DC7C174F9EEB008710B4 /* UIKit.framework in Frameworks */ = {isa = PBXBuildFile; fileRef = 5FD7DC7B174F9EEB008710B4 /* UIKit.framework */; };
		5FD7DC7F174F9FC8008710B4 /* UIKit.framework in Frameworks */ = {isa = PBXBuildFile; fileRef = 5FD7DC7B174F9EEB008710B4 /* UIKit.framework */; };
		5FDC35051736F54700792E52 /* NSString+RACKeyPathUtilities.m in Sources */ = {isa = PBXBuildFile; fileRef = 5FDC35021736F54700792E52 /* NSString+RACKeyPathUtilities.m */; };
		5FDC35061736F54700792E52 /* NSString+RACKeyPathUtilities.m in Sources */ = {isa = PBXBuildFile; fileRef = 5FDC35021736F54700792E52 /* NSString+RACKeyPathUtilities.m */; };
		5FDC350F1736F81900792E52 /* NSStringRACKeyPathUtilitiesSpec.m in Sources */ = {isa = PBXBuildFile; fileRef = 5FDC350E1736F81800792E52 /* NSStringRACKeyPathUtilitiesSpec.m */; };
		6E58405516F22D7500F588A6 /* NSObject+RACDeallocating.h in Headers */ = {isa = PBXBuildFile; fileRef = 6E58405316F22D7500F588A6 /* NSObject+RACDeallocating.h */; settings = {ATTRIBUTES = (Public, ); }; };
		6E58405616F22D7500F588A6 /* NSObject+RACDeallocating.m in Sources */ = {isa = PBXBuildFile; fileRef = 6E58405416F22D7500F588A6 /* NSObject+RACDeallocating.m */; };
		6E58405D16F22F7800F588A6 /* NSObject+RACDeallocating.m in Sources */ = {isa = PBXBuildFile; fileRef = 6E58405416F22D7500F588A6 /* NSObject+RACDeallocating.m */; };
		6E58405F16F3414200F588A6 /* NSObjectRACDeallocatingSpec.m in Sources */ = {isa = PBXBuildFile; fileRef = 6E58405E16F3414200F588A6 /* NSObjectRACDeallocatingSpec.m */; };
		6EA0C08216F4AEC1006EBEB2 /* NSObject+RACDeallocating.h in Headers */ = {isa = PBXBuildFile; fileRef = 6E58405316F22D7500F588A6 /* NSObject+RACDeallocating.h */; settings = {ATTRIBUTES = (Public, ); }; };
		8801E7511644BDE200A155FE /* NSObjectRACLiftingSpec.m in Sources */ = {isa = PBXBuildFile; fileRef = 8801E7501644BDE200A155FE /* NSObjectRACLiftingSpec.m */; };
		88037F8415056328001A5B19 /* Cocoa.framework in Frameworks */ = {isa = PBXBuildFile; fileRef = 88CDF7BF15000FCE00163A9F /* Cocoa.framework */; };
		88037FB81505645C001A5B19 /* ReactiveCocoa.h in Headers */ = {isa = PBXBuildFile; fileRef = 88037F8C15056328001A5B19 /* ReactiveCocoa.h */; settings = {ATTRIBUTES = (Public, ); }; };
		88037FBB1505646C001A5B19 /* NSObject+RACPropertySubscribing.h in Headers */ = {isa = PBXBuildFile; fileRef = 88CDF82C15008C0500163A9F /* NSObject+RACPropertySubscribing.h */; settings = {ATTRIBUTES = (Public, ); }; };
		88037FBC1505646C001A5B19 /* RACSignal.h in Headers */ = {isa = PBXBuildFile; fileRef = 88CDF80415001CA800163A9F /* RACSignal.h */; settings = {ATTRIBUTES = (Public, ); }; };
		88037FBE1505646C001A5B19 /* RACSubscriber.h in Headers */ = {isa = PBXBuildFile; fileRef = 88CDF7FA150019CA00163A9F /* RACSubscriber.h */; settings = {ATTRIBUTES = (Public, ); }; };
		88037FC11505646C001A5B19 /* RACCommand.h in Headers */ = {isa = PBXBuildFile; fileRef = 882093E91501E6EE00796685 /* RACCommand.h */; settings = {ATTRIBUTES = (Public, ); }; };
		88037FC21505646C001A5B19 /* NSControl+RACSupport.h in Headers */ = {isa = PBXBuildFile; fileRef = 882093E61501E6CB00796685 /* NSControl+RACSupport.h */; settings = {ATTRIBUTES = (Public, ); }; };
		88037FC71505647E001A5B19 /* NSObject+RACKVOWrapper.m in Sources */ = {isa = PBXBuildFile; fileRef = 88CDF82915008BB900163A9F /* NSObject+RACKVOWrapper.m */; };
		88037FC91505648C001A5B19 /* RACSubscriber.m in Sources */ = {isa = PBXBuildFile; fileRef = 88CDF7FB150019CA00163A9F /* RACSubscriber.m */; };
		88037FCC1505648C001A5B19 /* RACCommand.m in Sources */ = {isa = PBXBuildFile; fileRef = 882093EA1501E6EE00796685 /* RACCommand.m */; };
		88037FCD1505648C001A5B19 /* NSControl+RACSupport.m in Sources */ = {isa = PBXBuildFile; fileRef = 882093E71501E6CB00796685 /* NSControl+RACSupport.m */; };
		88037FD9150564D9001A5B19 /* ReactiveCocoa.framework in Frameworks */ = {isa = PBXBuildFile; fileRef = 88037F8315056328001A5B19 /* ReactiveCocoa.framework */; };
		8803807115056B22001A5B19 /* libExpecta.a in Frameworks */ = {isa = PBXBuildFile; fileRef = 8803805315056ACB001A5B19 /* libExpecta.a */; };
		8803807215056B22001A5B19 /* libSpecta.a in Frameworks */ = {isa = PBXBuildFile; fileRef = 8803806615056AD7001A5B19 /* libSpecta.a */; };
		880B9176150B09190008488E /* RACSubject.h in Headers */ = {isa = PBXBuildFile; fileRef = 880B9174150B09190008488E /* RACSubject.h */; settings = {ATTRIBUTES = (Public, ); }; };
		880B9177150B09190008488E /* RACSubject.m in Sources */ = {isa = PBXBuildFile; fileRef = 880B9175150B09190008488E /* RACSubject.m */; };
		880D7A5A16F7B351004A3361 /* NSObject+RACSelectorSignal.h in Headers */ = {isa = PBXBuildFile; fileRef = 880D7A5816F7B351004A3361 /* NSObject+RACSelectorSignal.h */; settings = {ATTRIBUTES = (Public, ); }; };
		880D7A5B16F7B351004A3361 /* NSObject+RACSelectorSignal.h in Headers */ = {isa = PBXBuildFile; fileRef = 880D7A5816F7B351004A3361 /* NSObject+RACSelectorSignal.h */; settings = {ATTRIBUTES = (Public, ); }; };
		880D7A5C16F7B351004A3361 /* NSObject+RACSelectorSignal.m in Sources */ = {isa = PBXBuildFile; fileRef = 880D7A5916F7B351004A3361 /* NSObject+RACSelectorSignal.m */; };
		880D7A5D16F7B351004A3361 /* NSObject+RACSelectorSignal.m in Sources */ = {isa = PBXBuildFile; fileRef = 880D7A5916F7B351004A3361 /* NSObject+RACSelectorSignal.m */; };
		880D7A6616F7BB1A004A3361 /* NSObjectRACSelectorSignalSpec.m in Sources */ = {isa = PBXBuildFile; fileRef = 880D7A6516F7BB1A004A3361 /* NSObjectRACSelectorSignalSpec.m */; };
		880D7A6916F7BCC7004A3361 /* RACSubclassObject.m in Sources */ = {isa = PBXBuildFile; fileRef = 880D7A6816F7BCC7004A3361 /* RACSubclassObject.m */; };
		881B37CC152260BF0079220B /* RACUnit.h in Headers */ = {isa = PBXBuildFile; fileRef = 881B37CA152260BF0079220B /* RACUnit.h */; settings = {ATTRIBUTES = (Public, ); }; };
		881B37CD152260BF0079220B /* RACUnit.m in Sources */ = {isa = PBXBuildFile; fileRef = 881B37CB152260BF0079220B /* RACUnit.m */; };
		881E86A21669304800667F7B /* RACCompoundDisposable.h in Headers */ = {isa = PBXBuildFile; fileRef = 881E86A01669304700667F7B /* RACCompoundDisposable.h */; settings = {ATTRIBUTES = (Public, ); }; };
		881E86A41669304800667F7B /* RACCompoundDisposable.m in Sources */ = {isa = PBXBuildFile; fileRef = 881E86A11669304700667F7B /* RACCompoundDisposable.m */; };
		881E86A51669304800667F7B /* RACCompoundDisposable.m in Sources */ = {isa = PBXBuildFile; fileRef = 881E86A11669304700667F7B /* RACCompoundDisposable.m */; };
		881E86BA1669350B00667F7B /* RACCompoundDisposableSpec.m in Sources */ = {isa = PBXBuildFile; fileRef = 881E86B91669350B00667F7B /* RACCompoundDisposableSpec.m */; };
		881E87AC16695C5600667F7B /* RACQueueScheduler.h in Headers */ = {isa = PBXBuildFile; fileRef = 881E87AA16695C5600667F7B /* RACQueueScheduler.h */; settings = {ATTRIBUTES = (Public, ); }; };
		881E87AE16695C5600667F7B /* RACQueueScheduler.m in Sources */ = {isa = PBXBuildFile; fileRef = 881E87AB16695C5600667F7B /* RACQueueScheduler.m */; };
		881E87AF16695C5600667F7B /* RACQueueScheduler.m in Sources */ = {isa = PBXBuildFile; fileRef = 881E87AB16695C5600667F7B /* RACQueueScheduler.m */; };
		881E87B416695EDF00667F7B /* RACImmediateScheduler.m in Sources */ = {isa = PBXBuildFile; fileRef = 881E87B116695EDF00667F7B /* RACImmediateScheduler.m */; };
		881E87B516695EDF00667F7B /* RACImmediateScheduler.m in Sources */ = {isa = PBXBuildFile; fileRef = 881E87B116695EDF00667F7B /* RACImmediateScheduler.m */; };
		881E87C61669636000667F7B /* RACSubscriptionScheduler.m in Sources */ = {isa = PBXBuildFile; fileRef = 881E87C31669636000667F7B /* RACSubscriptionScheduler.m */; };
		881E87C71669636000667F7B /* RACSubscriptionScheduler.m in Sources */ = {isa = PBXBuildFile; fileRef = 881E87C31669636000667F7B /* RACSubscriptionScheduler.m */; };
		8820937C1501C8A600796685 /* RACSignalSpec.m in Sources */ = {isa = PBXBuildFile; fileRef = 8820937B1501C8A600796685 /* RACSignalSpec.m */; };
		882CCA1E15F1564D00937D6E /* RACCommandSpec.m in Sources */ = {isa = PBXBuildFile; fileRef = 882CCA1D15F1564D00937D6E /* RACCommandSpec.m */; };
		882D071917614FA7009EDA69 /* RACTargetQueueScheduler.h in Headers */ = {isa = PBXBuildFile; fileRef = 882D071717614FA7009EDA69 /* RACTargetQueueScheduler.h */; settings = {ATTRIBUTES = (Public, ); }; };
		882D071A17614FA7009EDA69 /* RACTargetQueueScheduler.m in Sources */ = {isa = PBXBuildFile; fileRef = 882D071817614FA7009EDA69 /* RACTargetQueueScheduler.m */; };
		882D071F17615139009EDA69 /* RACTargetQueueScheduler.m in Sources */ = {isa = PBXBuildFile; fileRef = 882D071817614FA7009EDA69 /* RACTargetQueueScheduler.m */; };
		882D072117615381009EDA69 /* RACQueueScheduler+Subclass.h in Headers */ = {isa = PBXBuildFile; fileRef = 882D07201761521B009EDA69 /* RACQueueScheduler+Subclass.h */; settings = {ATTRIBUTES = (Public, ); }; };
		88302BFD1762A9E6003633BD /* RACTestExampleScheduler.m in Sources */ = {isa = PBXBuildFile; fileRef = 88302BFC1762A9E6003633BD /* RACTestExampleScheduler.m */; };
		88302BFE1762A9E6003633BD /* RACTestExampleScheduler.m in Sources */ = {isa = PBXBuildFile; fileRef = 88302BFC1762A9E6003633BD /* RACTestExampleScheduler.m */; };
		88302C2E1762C180003633BD /* RACTargetQueueSchedulerSpec.m in Sources */ = {isa = PBXBuildFile; fileRef = 88302C2D1762C180003633BD /* RACTargetQueueSchedulerSpec.m */; };
		88302C2F1762C180003633BD /* RACTargetQueueSchedulerSpec.m in Sources */ = {isa = PBXBuildFile; fileRef = 88302C2D1762C180003633BD /* RACTargetQueueSchedulerSpec.m */; };
		88302C961762EC79003633BD /* RACQueueScheduler.h in Headers */ = {isa = PBXBuildFile; fileRef = 881E87AA16695C5600667F7B /* RACQueueScheduler.h */; settings = {ATTRIBUTES = (Public, ); }; };
		88302C9B1762EC7E003633BD /* RACQueueScheduler+Subclass.h in Headers */ = {isa = PBXBuildFile; fileRef = 882D07201761521B009EDA69 /* RACQueueScheduler+Subclass.h */; settings = {ATTRIBUTES = (Public, ); }; };
		88302CA21762F62D003633BD /* RACTargetQueueScheduler.h in Headers */ = {isa = PBXBuildFile; fileRef = 882D071717614FA7009EDA69 /* RACTargetQueueScheduler.h */; settings = {ATTRIBUTES = (Public, ); }; };
		8837EA1816A5A33300FC3CDF /* RACKVOTrampoline.m in Sources */ = {isa = PBXBuildFile; fileRef = 8837EA1516A5A33300FC3CDF /* RACKVOTrampoline.m */; };
		8837EA1916A5A33300FC3CDF /* RACKVOTrampoline.m in Sources */ = {isa = PBXBuildFile; fileRef = 8837EA1516A5A33300FC3CDF /* RACKVOTrampoline.m */; };
		883A84DA1513964B006DB4C7 /* RACBehaviorSubject.h in Headers */ = {isa = PBXBuildFile; fileRef = 883A84D81513964B006DB4C7 /* RACBehaviorSubject.h */; settings = {ATTRIBUTES = (Public, ); }; };
		883A84DB1513964B006DB4C7 /* RACBehaviorSubject.m in Sources */ = {isa = PBXBuildFile; fileRef = 883A84D91513964B006DB4C7 /* RACBehaviorSubject.m */; };
		883A84DF1513B5EC006DB4C7 /* RACDisposable.h in Headers */ = {isa = PBXBuildFile; fileRef = 883A84DD1513B5EC006DB4C7 /* RACDisposable.h */; settings = {ATTRIBUTES = (Public, ); }; };
		883A84E01513B5EC006DB4C7 /* RACDisposable.m in Sources */ = {isa = PBXBuildFile; fileRef = 883A84DE1513B5EC006DB4C7 /* RACDisposable.m */; };
		88442A341608A9AD00636B49 /* RACTestObject.m in Sources */ = {isa = PBXBuildFile; fileRef = 88442A331608A9AD00636B49 /* RACTestObject.m */; };
		884476E4152367D100958F44 /* RACScopedDisposable.h in Headers */ = {isa = PBXBuildFile; fileRef = 884476E2152367D100958F44 /* RACScopedDisposable.h */; settings = {ATTRIBUTES = (Public, ); }; };
		884476E5152367D100958F44 /* RACScopedDisposable.m in Sources */ = {isa = PBXBuildFile; fileRef = 884476E3152367D100958F44 /* RACScopedDisposable.m */; };
		884848B615F658B800B11BD0 /* NSControlRACSupportSpec.m in Sources */ = {isa = PBXBuildFile; fileRef = 884848B515F658B800B11BD0 /* NSControlRACSupportSpec.m */; };
		8851A38B16161D500050D47F /* NSObjectRACPropertySubscribingSpec.m in Sources */ = {isa = PBXBuildFile; fileRef = 8851A38A16161D500050D47F /* NSObjectRACPropertySubscribingSpec.m */; };
		8857BB82152A27A9009804CC /* NSObject+RACKVOWrapper.h in Headers */ = {isa = PBXBuildFile; fileRef = 8857BB81152A27A9009804CC /* NSObject+RACKVOWrapper.h */; settings = {ATTRIBUTES = (Public, ); }; };
		886678711518DCD800DE77EC /* NSObject+RACPropertySubscribing.m in Sources */ = {isa = PBXBuildFile; fileRef = 886678701518DCD800DE77EC /* NSObject+RACPropertySubscribing.m */; };
		886CEACD163DE669007632D1 /* RACBlockTrampolineSpec.m in Sources */ = {isa = PBXBuildFile; fileRef = 886CEACC163DE669007632D1 /* RACBlockTrampolineSpec.m */; };
		886CEAE2163DE942007632D1 /* NSObject+RACLifting.h in Headers */ = {isa = PBXBuildFile; fileRef = 886CEAE0163DE942007632D1 /* NSObject+RACLifting.h */; settings = {ATTRIBUTES = (Public, ); }; };
		886CEAE4163DE942007632D1 /* NSObject+RACLifting.m in Sources */ = {isa = PBXBuildFile; fileRef = 886CEAE1163DE942007632D1 /* NSObject+RACLifting.m */; };
		886CEAE5163DE942007632D1 /* NSObject+RACLifting.m in Sources */ = {isa = PBXBuildFile; fileRef = 886CEAE1163DE942007632D1 /* NSObject+RACLifting.m */; };
		886F702A1551CF920045D68B /* RACGroupedSignal.h in Headers */ = {isa = PBXBuildFile; fileRef = 886F70281551CF920045D68B /* RACGroupedSignal.h */; settings = {ATTRIBUTES = (Public, ); }; };
		886F702B1551CF920045D68B /* RACGroupedSignal.m in Sources */ = {isa = PBXBuildFile; fileRef = 886F70291551CF920045D68B /* RACGroupedSignal.m */; };
		886F702C1551CF9D0045D68B /* RACGroupedSignal.m in Sources */ = {isa = PBXBuildFile; fileRef = 886F70291551CF920045D68B /* RACGroupedSignal.m */; };
		887ACDA9165878A8009190AD /* NSInvocation+RACTypeParsing.m in Sources */ = {isa = PBXBuildFile; fileRef = 887ACDA6165878A7009190AD /* NSInvocation+RACTypeParsing.m */; };
		887ACDAA165878A8009190AD /* NSInvocation+RACTypeParsing.m in Sources */ = {isa = PBXBuildFile; fileRef = 887ACDA6165878A7009190AD /* NSInvocation+RACTypeParsing.m */; };
		8882D4601673B0450080E7CD /* RACBlockTrampoline.m in Sources */ = {isa = PBXBuildFile; fileRef = 888439A21634E10D00DED0DB /* RACBlockTrampoline.m */; };
		8884DD651756ACF600F6C379 /* RACSignalStartExamples.m in Sources */ = {isa = PBXBuildFile; fileRef = 8884DD641756ACF600F6C379 /* RACSignalStartExamples.m */; };
		8884DD6B1756B65300F6C379 /* RACSignalStartExamples.m in Sources */ = {isa = PBXBuildFile; fileRef = 8884DD641756ACF600F6C379 /* RACSignalStartExamples.m */; };
		88977C3E1512914A00A09EC5 /* RACSignal.m in Sources */ = {isa = PBXBuildFile; fileRef = 88977C3D1512914A00A09EC5 /* RACSignal.m */; };
		889D0A8015974B2A00F833E3 /* RACSubjectSpec.m in Sources */ = {isa = PBXBuildFile; fileRef = 889D0A7F15974B2A00F833E3 /* RACSubjectSpec.m */; };
		88A0B6D2165B2B09005DE8F3 /* RACBlockTrampoline.m in Sources */ = {isa = PBXBuildFile; fileRef = 888439A21634E10D00DED0DB /* RACBlockTrampoline.m */; };
		88A0B6D3165B2B77005DE8F3 /* RACSubscriptingAssignmentTrampoline.h in Headers */ = {isa = PBXBuildFile; fileRef = 88FC735316114F9C00F8A774 /* RACSubscriptingAssignmentTrampoline.h */; settings = {ATTRIBUTES = (Public, ); }; };
		88B76F8E153726B00053EAE2 /* RACTuple.h in Headers */ = {isa = PBXBuildFile; fileRef = 88B76F8C153726B00053EAE2 /* RACTuple.h */; settings = {ATTRIBUTES = (Public, ); }; };
		88B76F8F153726B00053EAE2 /* RACTuple.m in Sources */ = {isa = PBXBuildFile; fileRef = 88B76F8D153726B00053EAE2 /* RACTuple.m */; };
		88C5A0241692460A0045EF05 /* RACMulticastConnection.h in Headers */ = {isa = PBXBuildFile; fileRef = 88C5A0231692460A0045EF05 /* RACMulticastConnection.h */; settings = {ATTRIBUTES = (Public, ); }; };
		88C5A026169246140045EF05 /* RACMulticastConnection.m in Sources */ = {isa = PBXBuildFile; fileRef = 88C5A025169246140045EF05 /* RACMulticastConnection.m */; };
		88C5A027169246140045EF05 /* RACMulticastConnection.m in Sources */ = {isa = PBXBuildFile; fileRef = 88C5A025169246140045EF05 /* RACMulticastConnection.m */; };
		88C5A02916924BFC0045EF05 /* RACMulticastConnectionSpec.m in Sources */ = {isa = PBXBuildFile; fileRef = 88C5A02816924BFC0045EF05 /* RACMulticastConnectionSpec.m */; };
		88CDF7DE15000FCF00163A9F /* SenTestingKit.framework in Frameworks */ = {isa = PBXBuildFile; fileRef = 88CDF7DD15000FCF00163A9F /* SenTestingKit.framework */; };
		88CDF7DF15000FCF00163A9F /* Cocoa.framework in Frameworks */ = {isa = PBXBuildFile; fileRef = 88CDF7BF15000FCE00163A9F /* Cocoa.framework */; };
		88CDF7E715000FCF00163A9F /* InfoPlist.strings in Resources */ = {isa = PBXBuildFile; fileRef = 88CDF7E515000FCF00163A9F /* InfoPlist.strings */; };
		88D4AB3E1510F6C30011494F /* RACReplaySubject.h in Headers */ = {isa = PBXBuildFile; fileRef = 88D4AB3C1510F6C30011494F /* RACReplaySubject.h */; settings = {ATTRIBUTES = (Public, ); }; };
		88D4AB3F1510F6C30011494F /* RACReplaySubject.m in Sources */ = {isa = PBXBuildFile; fileRef = 88D4AB3D1510F6C30011494F /* RACReplaySubject.m */; };
		88E2C6B4153C771C00C7493C /* RACScheduler.h in Headers */ = {isa = PBXBuildFile; fileRef = 88E2C6B2153C771C00C7493C /* RACScheduler.h */; settings = {ATTRIBUTES = (Public, ); }; };
		88E2C6B5153C771C00C7493C /* RACScheduler.m in Sources */ = {isa = PBXBuildFile; fileRef = 88E2C6B3153C771C00C7493C /* RACScheduler.m */; };
		88F440BA153DAD570097B4C3 /* RACCommand.m in Sources */ = {isa = PBXBuildFile; fileRef = 882093EA1501E6EE00796685 /* RACCommand.m */; };
		88F440BC153DAD5A0097B4C3 /* RACSubscriber.m in Sources */ = {isa = PBXBuildFile; fileRef = 88CDF7FB150019CA00163A9F /* RACSubscriber.m */; };
		88F440BD153DAD5C0097B4C3 /* RACSignal.m in Sources */ = {isa = PBXBuildFile; fileRef = 88977C3D1512914A00A09EC5 /* RACSignal.m */; };
		88F440C0153DAD630097B4C3 /* RACSubject.m in Sources */ = {isa = PBXBuildFile; fileRef = 880B9175150B09190008488E /* RACSubject.m */; };
		88F440C1153DAD640097B4C3 /* RACReplaySubject.m in Sources */ = {isa = PBXBuildFile; fileRef = 88D4AB3D1510F6C30011494F /* RACReplaySubject.m */; };
		88F440C3153DAD690097B4C3 /* RACBehaviorSubject.m in Sources */ = {isa = PBXBuildFile; fileRef = 883A84D91513964B006DB4C7 /* RACBehaviorSubject.m */; };
		88F440C5153DAD6C0097B4C3 /* RACDisposable.m in Sources */ = {isa = PBXBuildFile; fileRef = 883A84DE1513B5EC006DB4C7 /* RACDisposable.m */; };
		88F440C6153DAD6E0097B4C3 /* RACScopedDisposable.m in Sources */ = {isa = PBXBuildFile; fileRef = 884476E3152367D100958F44 /* RACScopedDisposable.m */; };
		88F440C9153DAD740097B4C3 /* RACUnit.m in Sources */ = {isa = PBXBuildFile; fileRef = 881B37CB152260BF0079220B /* RACUnit.m */; };
		88F440CA153DAD760097B4C3 /* RACTuple.m in Sources */ = {isa = PBXBuildFile; fileRef = 88B76F8D153726B00053EAE2 /* RACTuple.m */; };
		88F440CB153DAD780097B4C3 /* RACScheduler.m in Sources */ = {isa = PBXBuildFile; fileRef = 88E2C6B3153C771C00C7493C /* RACScheduler.m */; };
		88F440CE153DAD830097B4C3 /* NSObject+RACKVOWrapper.m in Sources */ = {isa = PBXBuildFile; fileRef = 88CDF82915008BB900163A9F /* NSObject+RACKVOWrapper.m */; };
		88F440CF153DAD850097B4C3 /* NSObject+RACPropertySubscribing.m in Sources */ = {isa = PBXBuildFile; fileRef = 886678701518DCD800DE77EC /* NSObject+RACPropertySubscribing.m */; };
		88F440D3153DADEA0097B4C3 /* NSObject+RACAppKitBindings.h in Headers */ = {isa = PBXBuildFile; fileRef = 88F440D1153DADEA0097B4C3 /* NSObject+RACAppKitBindings.h */; settings = {ATTRIBUTES = (Public, ); }; };
		88F440D4153DADEA0097B4C3 /* NSObject+RACAppKitBindings.m in Sources */ = {isa = PBXBuildFile; fileRef = 88F440D2153DADEA0097B4C3 /* NSObject+RACAppKitBindings.m */; };
		88F44263153DC2C70097B4C3 /* UIControl+RACSupport.m in Sources */ = {isa = PBXBuildFile; fileRef = 88F44260153DC0450097B4C3 /* UIControl+RACSupport.m */; };
		88F44267153DCAC50097B4C3 /* UITextField+RACSupport.m in Sources */ = {isa = PBXBuildFile; fileRef = 88F44265153DCAC50097B4C3 /* UITextField+RACSupport.m */; };
		88FC735716114F9C00F8A774 /* RACSubscriptingAssignmentTrampoline.m in Sources */ = {isa = PBXBuildFile; fileRef = 88FC735416114F9C00F8A774 /* RACSubscriptingAssignmentTrampoline.m */; };
		88FC735816114F9C00F8A774 /* RACSubscriptingAssignmentTrampoline.m in Sources */ = {isa = PBXBuildFile; fileRef = 88FC735416114F9C00F8A774 /* RACSubscriptingAssignmentTrampoline.m */; };
		88FC735B16114FFB00F8A774 /* RACSubscriptingAssignmentTrampolineSpec.m in Sources */ = {isa = PBXBuildFile; fileRef = 88FC735A16114FFB00F8A774 /* RACSubscriptingAssignmentTrampolineSpec.m */; };
		A1FCC27715666AA3008C9686 /* UITextView+RACSupport.m in Sources */ = {isa = PBXBuildFile; fileRef = A1FCC27315666AA3008C9686 /* UITextView+RACSupport.m */; };
		A1FCC374156754A7008C9686 /* RACObjCRuntime.m in Sources */ = {isa = PBXBuildFile; fileRef = A1FCC371156754A7008C9686 /* RACObjCRuntime.m */; settings = {COMPILER_FLAGS = "-fno-objc-arc"; }; };
		A1FCC375156754A7008C9686 /* RACObjCRuntime.m in Sources */ = {isa = PBXBuildFile; fileRef = A1FCC371156754A7008C9686 /* RACObjCRuntime.m */; settings = {COMPILER_FLAGS = "-fno-objc-arc"; }; };
		A1FCC37B1567DED0008C9686 /* RACDelegateProxy.m in Sources */ = {isa = PBXBuildFile; fileRef = A1FCC3771567DED0008C9686 /* RACDelegateProxy.m */; };
		AC65FD52176DECB1005ED22B /* UIAlertViewRACSupportSpec.m in Sources */ = {isa = PBXBuildFile; fileRef = AC65FD51176DECB1005ED22B /* UIAlertViewRACSupportSpec.m */; };
		ACB0EAF31797DDD400942FFC /* UIAlertView+RACSupport.m in Sources */ = {isa = PBXBuildFile; fileRef = ACB0EAF11797DDD400942FFC /* UIAlertView+RACSupport.m */; };
		ACB0EAF41797DDD400942FFC /* UIAlertView+RACSupport.h in Headers */ = {isa = PBXBuildFile; fileRef = ACB0EAF21797DDD400942FFC /* UIAlertView+RACSupport.h */; settings = {ATTRIBUTES = (Public, ); }; };
		D004BC9C177E1A2B00A5B8C5 /* UIActionSheetRACSupportSpec.m in Sources */ = {isa = PBXBuildFile; fileRef = D004BC9B177E1A2B00A5B8C5 /* UIActionSheetRACSupportSpec.m */; };
		D004BC9D177E1D5900A5B8C5 /* libExpecta-iOS.a in Frameworks */ = {isa = PBXBuildFile; fileRef = 8803805515056ACB001A5B19 /* libExpecta-iOS.a */; };
		D004BC9E177E1D5900A5B8C5 /* libSpecta-iOS.a in Frameworks */ = {isa = PBXBuildFile; fileRef = 8803806815056AD7001A5B19 /* libSpecta-iOS.a */; };
		D005A259169A3B7D00A9D2DB /* RACBacktrace.h in Headers */ = {isa = PBXBuildFile; fileRef = D02538A115E2D7FB005BACB8 /* RACBacktrace.h */; settings = {ATTRIBUTES = (Public, ); }; };
		D00930791788AB7B00EE7E8B /* RACTestScheduler.h in Headers */ = {isa = PBXBuildFile; fileRef = D00930771788AB7B00EE7E8B /* RACTestScheduler.h */; settings = {ATTRIBUTES = (Public, ); }; };
		D009307A1788AB7B00EE7E8B /* RACTestScheduler.h in Headers */ = {isa = PBXBuildFile; fileRef = D00930771788AB7B00EE7E8B /* RACTestScheduler.h */; settings = {ATTRIBUTES = (Public, ); }; };
		D009307B1788AB7B00EE7E8B /* RACTestScheduler.m in Sources */ = {isa = PBXBuildFile; fileRef = D00930781788AB7B00EE7E8B /* RACTestScheduler.m */; };
		D009307C1788AB7B00EE7E8B /* RACTestScheduler.m in Sources */ = {isa = PBXBuildFile; fileRef = D00930781788AB7B00EE7E8B /* RACTestScheduler.m */; };
		D011F9D01782AFD400EE7E38 /* NSObjectRACAppKitBindingsSpec.m in Sources */ = {isa = PBXBuildFile; fileRef = D011F9CF1782AFD400EE7E38 /* NSObjectRACAppKitBindingsSpec.m */; };
		D013A3D91807B5ED0072B6CE /* RACErrorSignal.m in Sources */ = {isa = PBXBuildFile; fileRef = D013A3D51807B5ED0072B6CE /* RACErrorSignal.m */; };
		D013A3DA1807B5ED0072B6CE /* RACErrorSignal.m in Sources */ = {isa = PBXBuildFile; fileRef = D013A3D51807B5ED0072B6CE /* RACErrorSignal.m */; };
		D013A3DB1807B5ED0072B6CE /* RACErrorSignal.m in Sources */ = {isa = PBXBuildFile; fileRef = D013A3D51807B5ED0072B6CE /* RACErrorSignal.m */; };
		D013A3E11807B7450072B6CE /* RACEmptySignal.m in Sources */ = {isa = PBXBuildFile; fileRef = D013A3DD1807B7450072B6CE /* RACEmptySignal.m */; };
		D013A3E21807B7450072B6CE /* RACEmptySignal.m in Sources */ = {isa = PBXBuildFile; fileRef = D013A3DD1807B7450072B6CE /* RACEmptySignal.m */; };
		D013A3E31807B7450072B6CE /* RACEmptySignal.m in Sources */ = {isa = PBXBuildFile; fileRef = D013A3DD1807B7450072B6CE /* RACEmptySignal.m */; };
		D013A3E91807B7C30072B6CE /* RACReturnSignal.m in Sources */ = {isa = PBXBuildFile; fileRef = D013A3E51807B7C30072B6CE /* RACReturnSignal.m */; };
		D013A3EA1807B7C30072B6CE /* RACReturnSignal.m in Sources */ = {isa = PBXBuildFile; fileRef = D013A3E51807B7C30072B6CE /* RACReturnSignal.m */; };
		D013A3EB1807B7C30072B6CE /* RACReturnSignal.m in Sources */ = {isa = PBXBuildFile; fileRef = D013A3E51807B7C30072B6CE /* RACReturnSignal.m */; };
		D013A3F21807B9690072B6CE /* RACDynamicSignal.m in Sources */ = {isa = PBXBuildFile; fileRef = D013A3EE1807B9690072B6CE /* RACDynamicSignal.m */; };
		D013A3F31807B9690072B6CE /* RACDynamicSignal.m in Sources */ = {isa = PBXBuildFile; fileRef = D013A3EE1807B9690072B6CE /* RACDynamicSignal.m */; };
		D013A3F41807B9690072B6CE /* RACDynamicSignal.m in Sources */ = {isa = PBXBuildFile; fileRef = D013A3EE1807B9690072B6CE /* RACDynamicSignal.m */; };
		D020F3DB17F6A3E40092BED2 /* RACCompoundDisposableProvider.d in Sources */ = {isa = PBXBuildFile; fileRef = D020F3DA17F6A3E40092BED2 /* RACCompoundDisposableProvider.d */; };
		D020F3DC17F6A3E40092BED2 /* RACCompoundDisposableProvider.d in Sources */ = {isa = PBXBuildFile; fileRef = D020F3DA17F6A3E40092BED2 /* RACCompoundDisposableProvider.d */; };
		D02221621678910900DBD031 /* RACTupleSpec.m in Sources */ = {isa = PBXBuildFile; fileRef = D02221611678910900DBD031 /* RACTupleSpec.m */; };
		D028DB74179E53CB00D1042F /* RACSerialDisposable.h in Headers */ = {isa = PBXBuildFile; fileRef = D028DB72179E53CB00D1042F /* RACSerialDisposable.h */; settings = {ATTRIBUTES = (Public, ); }; };
		D028DB75179E53CB00D1042F /* RACSerialDisposable.h in Headers */ = {isa = PBXBuildFile; fileRef = D028DB72179E53CB00D1042F /* RACSerialDisposable.h */; settings = {ATTRIBUTES = (Public, ); }; };
		D028DB76179E53CB00D1042F /* RACSerialDisposable.m in Sources */ = {isa = PBXBuildFile; fileRef = D028DB73179E53CB00D1042F /* RACSerialDisposable.m */; };
		D028DB77179E53CB00D1042F /* RACSerialDisposable.m in Sources */ = {isa = PBXBuildFile; fileRef = D028DB73179E53CB00D1042F /* RACSerialDisposable.m */; };
		D028DB7D179E591E00D1042F /* RACSerialDisposableSpec.m in Sources */ = {isa = PBXBuildFile; fileRef = D028DB7C179E591E00D1042F /* RACSerialDisposableSpec.m */; };
		D028DB7E179E591E00D1042F /* RACSerialDisposableSpec.m in Sources */ = {isa = PBXBuildFile; fileRef = D028DB7C179E591E00D1042F /* RACSerialDisposableSpec.m */; };
		D028DB87179E616700D1042F /* UITableViewCell+RACSupport.h in Headers */ = {isa = PBXBuildFile; fileRef = D028DB85179E616700D1042F /* UITableViewCell+RACSupport.h */; settings = {ATTRIBUTES = (Public, ); }; };
		D028DB88179E616700D1042F /* UITableViewCell+RACSupport.m in Sources */ = {isa = PBXBuildFile; fileRef = D028DB86179E616700D1042F /* UITableViewCell+RACSupport.m */; };
		D02C7C7F1822CFCD00CB20D6 /* RACAction.h in Headers */ = {isa = PBXBuildFile; fileRef = D07EBA4318229196009EA5CC /* RACAction.h */; settings = {ATTRIBUTES = (Public, ); }; };
		D02C7C841822CFD200CB20D6 /* RACAction.m in Sources */ = {isa = PBXBuildFile; fileRef = D07EBA4418229196009EA5CC /* RACAction.m */; };
		D02C7C901822D43000CB20D6 /* RACSchedulerSpec.m in Sources */ = {isa = PBXBuildFile; fileRef = D02C7C8F1822D43000CB20D6 /* RACSchedulerSpec.m */; };
		D02C7C911822D43000CB20D6 /* RACSchedulerSpec.m in Sources */ = {isa = PBXBuildFile; fileRef = D02C7C8F1822D43000CB20D6 /* RACSchedulerSpec.m */; };
		D02C7C931822D44400CB20D6 /* RACActionSpec.m in Sources */ = {isa = PBXBuildFile; fileRef = D02C7C921822D44400CB20D6 /* RACActionSpec.m */; };
		D02C7C941822D44400CB20D6 /* RACActionSpec.m in Sources */ = {isa = PBXBuildFile; fileRef = D02C7C921822D44400CB20D6 /* RACActionSpec.m */; };
		D0307EDF1731AAE100D83211 /* RACTupleSequence.m in Sources */ = {isa = PBXBuildFile; fileRef = D0307EDC1731AAE100D83211 /* RACTupleSequence.m */; };
		D0307EE01731AAE100D83211 /* RACTupleSequence.m in Sources */ = {isa = PBXBuildFile; fileRef = D0307EDC1731AAE100D83211 /* RACTupleSequence.m */; };
		D03525D417E2EBC90099CBAB /* RACSignalProvider.d in Sources */ = {isa = PBXBuildFile; fileRef = D03525D317E2EBC90099CBAB /* RACSignalProvider.d */; };
		D03525D917E2FAAD0099CBAB /* RACSignalProvider.d in Sources */ = {isa = PBXBuildFile; fileRef = D03525D317E2EBC90099CBAB /* RACSignalProvider.d */; };
		D0360E111832224B00132D2F /* RACDynamicSignalGenerator.h in Headers */ = {isa = PBXBuildFile; fileRef = D0BD34D1182B163E00B324CB /* RACDynamicSignalGenerator.h */; settings = {ATTRIBUTES = (Public, ); }; };
		D0360E121832224C00132D2F /* RACDynamicSignalGenerator.h in Headers */ = {isa = PBXBuildFile; fileRef = D0BD34D1182B163E00B324CB /* RACDynamicSignalGenerator.h */; settings = {ATTRIBUTES = (Public, ); }; };
		D0360E131832225000132D2F /* RACDynamicSignalGenerator.h in Headers */ = {isa = PBXBuildFile; fileRef = D0BD34D1182B163E00B324CB /* RACDynamicSignalGenerator.h */; settings = {ATTRIBUTES = (Public, ); }; };
		D0360E161832264000132D2F /* RACTransactionSignalGenerator.h in Headers */ = {isa = PBXBuildFile; fileRef = D0360E141832264000132D2F /* RACTransactionSignalGenerator.h */; settings = {ATTRIBUTES = (Public, ); }; };
		D0360E171832264000132D2F /* RACTransactionSignalGenerator.h in Headers */ = {isa = PBXBuildFile; fileRef = D0360E141832264000132D2F /* RACTransactionSignalGenerator.h */; settings = {ATTRIBUTES = (Public, ); }; };
		D0360E181832264000132D2F /* RACTransactionSignalGenerator.h in Headers */ = {isa = PBXBuildFile; fileRef = D0360E141832264000132D2F /* RACTransactionSignalGenerator.h */; settings = {ATTRIBUTES = (Public, ); }; };
		D0360E191832264000132D2F /* RACTransactionSignalGenerator.m in Sources */ = {isa = PBXBuildFile; fileRef = D0360E151832264000132D2F /* RACTransactionSignalGenerator.m */; };
		D0360E1A1832264000132D2F /* RACTransactionSignalGenerator.m in Sources */ = {isa = PBXBuildFile; fileRef = D0360E151832264000132D2F /* RACTransactionSignalGenerator.m */; };
		D0360E1B1832264000132D2F /* RACTransactionSignalGenerator.m in Sources */ = {isa = PBXBuildFile; fileRef = D0360E151832264000132D2F /* RACTransactionSignalGenerator.m */; };
		D041376915D2281C004BBF80 /* RACKVOWrapperSpec.m in Sources */ = {isa = PBXBuildFile; fileRef = D041376815D2281C004BBF80 /* RACKVOWrapperSpec.m */; };
		D0487AB3164314430085D890 /* RACStreamExamples.m in Sources */ = {isa = PBXBuildFile; fileRef = D0487AB2164314430085D890 /* RACStreamExamples.m */; };
		D049804217F91F42001EE042 /* EXTRuntimeExtensions.m in Sources */ = {isa = PBXBuildFile; fileRef = D05F9D3417984EC000FD7982 /* EXTRuntimeExtensions.m */; };
		D05AD39617F2D5700080895B /* Cocoa.framework in Frameworks */ = {isa = PBXBuildFile; fileRef = D05AD39517F2D5700080895B /* Cocoa.framework */; };
		D05AD3BF17F2DA2A0080895B /* RACSubscriber.m in Sources */ = {isa = PBXBuildFile; fileRef = 88CDF7FB150019CA00163A9F /* RACSubscriber.m */; };
		D05AD3C017F2DA300080895B /* RACSubscriber.h in Headers */ = {isa = PBXBuildFile; fileRef = 88CDF7FA150019CA00163A9F /* RACSubscriber.h */; settings = {ATTRIBUTES = (Public, ); }; };
		D05AD3C117F2DB100080895B /* RACPassthroughSubscriber.m in Sources */ = {isa = PBXBuildFile; fileRef = D0A0E22D176A8CD6007273ED /* RACPassthroughSubscriber.m */; };
		D05AD3C217F2DB100080895B /* RACBlockTrampoline.m in Sources */ = {isa = PBXBuildFile; fileRef = 888439A21634E10D00DED0DB /* RACBlockTrampoline.m */; };
		D05AD3C317F2DB100080895B /* RACUnit.h in Headers */ = {isa = PBXBuildFile; fileRef = 881B37CA152260BF0079220B /* RACUnit.h */; settings = {ATTRIBUTES = (Public, ); }; };
		D05AD3C417F2DB100080895B /* RACUnit.m in Sources */ = {isa = PBXBuildFile; fileRef = 881B37CB152260BF0079220B /* RACUnit.m */; };
		D05AD3C517F2DB100080895B /* RACTuple.h in Headers */ = {isa = PBXBuildFile; fileRef = 88B76F8C153726B00053EAE2 /* RACTuple.h */; settings = {ATTRIBUTES = (Public, ); }; };
		D05AD3C617F2DB100080895B /* RACTuple.m in Sources */ = {isa = PBXBuildFile; fileRef = 88B76F8D153726B00053EAE2 /* RACTuple.m */; };
		D05AD3C717F2DB100080895B /* RACBacktrace.h in Headers */ = {isa = PBXBuildFile; fileRef = D02538A115E2D7FB005BACB8 /* RACBacktrace.h */; settings = {ATTRIBUTES = (Public, ); }; };
		D05AD3C817F2DB100080895B /* RACBacktrace.m in Sources */ = {isa = PBXBuildFile; fileRef = D0DFBCCD15DD6D40009DADB3 /* RACBacktrace.m */; };
		D05AD3C917F2DB100080895B /* RACSubscriptingAssignmentTrampoline.h in Headers */ = {isa = PBXBuildFile; fileRef = 88FC735316114F9C00F8A774 /* RACSubscriptingAssignmentTrampoline.h */; settings = {ATTRIBUTES = (Public, ); }; };
		D05AD3CA17F2DB100080895B /* RACSubscriptingAssignmentTrampoline.m in Sources */ = {isa = PBXBuildFile; fileRef = 88FC735416114F9C00F8A774 /* RACSubscriptingAssignmentTrampoline.m */; };
		D05AD3CB17F2DB100080895B /* NSObject+RACDeallocating.h in Headers */ = {isa = PBXBuildFile; fileRef = 6E58405316F22D7500F588A6 /* NSObject+RACDeallocating.h */; settings = {ATTRIBUTES = (Public, ); }; };
		D05AD3CC17F2DB100080895B /* NSObject+RACDeallocating.m in Sources */ = {isa = PBXBuildFile; fileRef = 6E58405416F22D7500F588A6 /* NSObject+RACDeallocating.m */; };
		D05AD3CD17F2DB100080895B /* NSObject+RACLifting.h in Headers */ = {isa = PBXBuildFile; fileRef = 886CEAE0163DE942007632D1 /* NSObject+RACLifting.h */; settings = {ATTRIBUTES = (Public, ); }; };
		D05AD3CE17F2DB100080895B /* NSObject+RACLifting.m in Sources */ = {isa = PBXBuildFile; fileRef = 886CEAE1163DE942007632D1 /* NSObject+RACLifting.m */; };
		D05AD3CF17F2DB100080895B /* NSInvocation+RACTypeParsing.m in Sources */ = {isa = PBXBuildFile; fileRef = 887ACDA6165878A7009190AD /* NSInvocation+RACTypeParsing.m */; };
		D05AD3D017F2DB100080895B /* RACStream.h in Headers */ = {isa = PBXBuildFile; fileRef = D0D486FF1642550100DD7605 /* RACStream.h */; settings = {ATTRIBUTES = (Public, ); }; };
		D05AD3D117F2DB100080895B /* RACStream.m in Sources */ = {isa = PBXBuildFile; fileRef = D0D487001642550100DD7605 /* RACStream.m */; };
		D05AD3D217F2DB1D0080895B /* RACSignal.h in Headers */ = {isa = PBXBuildFile; fileRef = 88CDF80415001CA800163A9F /* RACSignal.h */; settings = {ATTRIBUTES = (Public, ); }; };
		D05AD3D317F2DB1D0080895B /* RACSignal.m in Sources */ = {isa = PBXBuildFile; fileRef = 88977C3D1512914A00A09EC5 /* RACSignal.m */; };
		D05AD3D517F2DB1D0080895B /* RACSignal+Operations.m in Sources */ = {isa = PBXBuildFile; fileRef = D0D910CD15F915BD00AD2DDA /* RACSignal+Operations.m */; };
		D05AD3D617F2DB1D0080895B /* RACEvent.h in Headers */ = {isa = PBXBuildFile; fileRef = D077A16B169B740200057BB1 /* RACEvent.h */; settings = {ATTRIBUTES = (Public, ); }; };
		D05AD3D717F2DB1D0080895B /* RACEvent.m in Sources */ = {isa = PBXBuildFile; fileRef = D077A16C169B740200057BB1 /* RACEvent.m */; };
		D05AD3D817F2DB1D0080895B /* RACMulticastConnection.h in Headers */ = {isa = PBXBuildFile; fileRef = 88C5A0231692460A0045EF05 /* RACMulticastConnection.h */; settings = {ATTRIBUTES = (Public, ); }; };
		D05AD3D917F2DB1D0080895B /* RACMulticastConnection.m in Sources */ = {isa = PBXBuildFile; fileRef = 88C5A025169246140045EF05 /* RACMulticastConnection.m */; };
		D05AD3DA17F2DB1D0080895B /* RACGroupedSignal.h in Headers */ = {isa = PBXBuildFile; fileRef = 886F70281551CF920045D68B /* RACGroupedSignal.h */; settings = {ATTRIBUTES = (Public, ); }; };
		D05AD3DB17F2DB1D0080895B /* RACGroupedSignal.m in Sources */ = {isa = PBXBuildFile; fileRef = 886F70291551CF920045D68B /* RACGroupedSignal.m */; };
		D05AD3DC17F2DB1D0080895B /* RACSubject.h in Headers */ = {isa = PBXBuildFile; fileRef = 880B9174150B09190008488E /* RACSubject.h */; settings = {ATTRIBUTES = (Public, ); }; };
		D05AD3DD17F2DB1D0080895B /* RACSubject.m in Sources */ = {isa = PBXBuildFile; fileRef = 880B9175150B09190008488E /* RACSubject.m */; };
		D05AD3DE17F2DB1D0080895B /* RACReplaySubject.h in Headers */ = {isa = PBXBuildFile; fileRef = 88D4AB3C1510F6C30011494F /* RACReplaySubject.h */; settings = {ATTRIBUTES = (Public, ); }; };
		D05AD3DF17F2DB1D0080895B /* RACReplaySubject.m in Sources */ = {isa = PBXBuildFile; fileRef = 88D4AB3D1510F6C30011494F /* RACReplaySubject.m */; };
		D05AD3E017F2DB1D0080895B /* RACBehaviorSubject.h in Headers */ = {isa = PBXBuildFile; fileRef = 883A84D81513964B006DB4C7 /* RACBehaviorSubject.h */; settings = {ATTRIBUTES = (Public, ); }; };
		D05AD3E117F2DB1D0080895B /* RACBehaviorSubject.m in Sources */ = {isa = PBXBuildFile; fileRef = 883A84D91513964B006DB4C7 /* RACBehaviorSubject.m */; };
		D05AD3E217F2DB230080895B /* RACDisposable.h in Headers */ = {isa = PBXBuildFile; fileRef = 883A84DD1513B5EC006DB4C7 /* RACDisposable.h */; settings = {ATTRIBUTES = (Public, ); }; };
		D05AD3E317F2DB230080895B /* RACDisposable.m in Sources */ = {isa = PBXBuildFile; fileRef = 883A84DE1513B5EC006DB4C7 /* RACDisposable.m */; };
		D05AD3E417F2DB230080895B /* RACScopedDisposable.h in Headers */ = {isa = PBXBuildFile; fileRef = 884476E2152367D100958F44 /* RACScopedDisposable.h */; settings = {ATTRIBUTES = (Public, ); }; };
		D05AD3E517F2DB230080895B /* RACScopedDisposable.m in Sources */ = {isa = PBXBuildFile; fileRef = 884476E3152367D100958F44 /* RACScopedDisposable.m */; };
		D05AD3E617F2DB230080895B /* RACCompoundDisposable.h in Headers */ = {isa = PBXBuildFile; fileRef = 881E86A01669304700667F7B /* RACCompoundDisposable.h */; settings = {ATTRIBUTES = (Public, ); }; };
		D05AD3E717F2DB230080895B /* RACCompoundDisposable.m in Sources */ = {isa = PBXBuildFile; fileRef = 881E86A11669304700667F7B /* RACCompoundDisposable.m */; };
		D05AD3E817F2DB230080895B /* RACSerialDisposable.h in Headers */ = {isa = PBXBuildFile; fileRef = D028DB72179E53CB00D1042F /* RACSerialDisposable.h */; settings = {ATTRIBUTES = (Public, ); }; };
		D05AD3E917F2DB230080895B /* RACSerialDisposable.m in Sources */ = {isa = PBXBuildFile; fileRef = D028DB73179E53CB00D1042F /* RACSerialDisposable.m */; };
		D05AD3EA17F2DB270080895B /* RACCommand.h in Headers */ = {isa = PBXBuildFile; fileRef = 882093E91501E6EE00796685 /* RACCommand.h */; settings = {ATTRIBUTES = (Public, ); }; };
		D05AD3EB17F2DB270080895B /* RACCommand.m in Sources */ = {isa = PBXBuildFile; fileRef = 882093EA1501E6EE00796685 /* RACCommand.m */; };
		D05AD3EE17F2DB4F0080895B /* RACSequence.h in Headers */ = {isa = PBXBuildFile; fileRef = D0E967671641EF9C00FCFF06 /* RACSequence.h */; settings = {ATTRIBUTES = (Public, ); }; };
		D05AD3EF17F2DB4F0080895B /* RACSequence.m in Sources */ = {isa = PBXBuildFile; fileRef = D0E967681641EF9C00FCFF06 /* RACSequence.m */; };
		D05AD3F017F2DB4F0080895B /* RACArraySequence.m in Sources */ = {isa = PBXBuildFile; fileRef = D0E967621641EF9C00FCFF06 /* RACArraySequence.m */; };
		D05AD3F117F2DB4F0080895B /* RACDynamicSequence.m in Sources */ = {isa = PBXBuildFile; fileRef = D0E967641641EF9C00FCFF06 /* RACDynamicSequence.m */; };
		D05AD3F217F2DB4F0080895B /* RACEagerSequence.m in Sources */ = {isa = PBXBuildFile; fileRef = 5F9743F61694A2460024EB82 /* RACEagerSequence.m */; };
		D05AD3F317F2DB4F0080895B /* RACEmptySequence.m in Sources */ = {isa = PBXBuildFile; fileRef = D0E967661641EF9C00FCFF06 /* RACEmptySequence.m */; };
		D05AD3F417F2DB4F0080895B /* RACStringSequence.m in Sources */ = {isa = PBXBuildFile; fileRef = D0E9676A1641EF9C00FCFF06 /* RACStringSequence.m */; };
		D05AD3F517F2DB4F0080895B /* RACSignalSequence.m in Sources */ = {isa = PBXBuildFile; fileRef = D0EE284A164D906B006954A4 /* RACSignalSequence.m */; };
		D05AD3F617F2DB4F0080895B /* RACTupleSequence.m in Sources */ = {isa = PBXBuildFile; fileRef = D0307EDC1731AAE100D83211 /* RACTupleSequence.m */; };
		D05AD3F717F2DB4F0080895B /* RACUnarySequence.m in Sources */ = {isa = PBXBuildFile; fileRef = D07CD7151731BA3900DE2394 /* RACUnarySequence.m */; };
		D05AD3FA17F2DB5D0080895B /* RACScheduler.h in Headers */ = {isa = PBXBuildFile; fileRef = 88E2C6B2153C771C00C7493C /* RACScheduler.h */; settings = {ATTRIBUTES = (Public, ); }; };
		D05AD3FB17F2DB5D0080895B /* RACScheduler.m in Sources */ = {isa = PBXBuildFile; fileRef = 88E2C6B3153C771C00C7493C /* RACScheduler.m */; };
		D05AD3FC17F2DB5D0080895B /* RACQueueScheduler.h in Headers */ = {isa = PBXBuildFile; fileRef = 881E87AA16695C5600667F7B /* RACQueueScheduler.h */; settings = {ATTRIBUTES = (Public, ); }; };
		D05AD3FD17F2DB5D0080895B /* RACQueueScheduler+Subclass.h in Headers */ = {isa = PBXBuildFile; fileRef = 882D07201761521B009EDA69 /* RACQueueScheduler+Subclass.h */; settings = {ATTRIBUTES = (Public, ); }; };
		D05AD3FE17F2DB5D0080895B /* RACQueueScheduler.m in Sources */ = {isa = PBXBuildFile; fileRef = 881E87AB16695C5600667F7B /* RACQueueScheduler.m */; };
		D05AD3FF17F2DB5D0080895B /* RACTargetQueueScheduler.h in Headers */ = {isa = PBXBuildFile; fileRef = 882D071717614FA7009EDA69 /* RACTargetQueueScheduler.h */; settings = {ATTRIBUTES = (Public, ); }; };
		D05AD40017F2DB5D0080895B /* RACTargetQueueScheduler.m in Sources */ = {isa = PBXBuildFile; fileRef = 882D071817614FA7009EDA69 /* RACTargetQueueScheduler.m */; };
		D05AD40217F2DB5D0080895B /* RACImmediateScheduler.m in Sources */ = {isa = PBXBuildFile; fileRef = 881E87B116695EDF00667F7B /* RACImmediateScheduler.m */; };
		D05AD40417F2DB5D0080895B /* RACSubscriptionScheduler.m in Sources */ = {isa = PBXBuildFile; fileRef = 881E87C31669636000667F7B /* RACSubscriptionScheduler.m */; };
		D05AD40517F2DB5D0080895B /* RACTestScheduler.h in Headers */ = {isa = PBXBuildFile; fileRef = D00930771788AB7B00EE7E8B /* RACTestScheduler.h */; settings = {ATTRIBUTES = (Public, ); }; };
		D05AD40617F2DB5D0080895B /* RACTestScheduler.m in Sources */ = {isa = PBXBuildFile; fileRef = D00930781788AB7B00EE7E8B /* RACTestScheduler.m */; };
		D05AD40717F2DB6A0080895B /* NSArray+RACSupport.h in Headers */ = {isa = PBXBuildFile; fileRef = D0E967571641EF9C00FCFF06 /* NSArray+RACSupport.h */; settings = {ATTRIBUTES = (Public, ); }; };
		D05AD40817F2DB6A0080895B /* NSArray+RACSupport.m in Sources */ = {isa = PBXBuildFile; fileRef = D0E967581641EF9C00FCFF06 /* NSArray+RACSupport.m */; };
		D05AD40917F2DB6A0080895B /* NSData+RACSupport.h in Headers */ = {isa = PBXBuildFile; fileRef = 88442C8716090C1500636B49 /* NSData+RACSupport.h */; settings = {ATTRIBUTES = (Public, ); }; };
		D05AD40A17F2DB6A0080895B /* NSData+RACSupport.m in Sources */ = {isa = PBXBuildFile; fileRef = 88442C8816090C1500636B49 /* NSData+RACSupport.m */; };
		D05AD40B17F2DB6A0080895B /* NSDictionary+RACSupport.h in Headers */ = {isa = PBXBuildFile; fileRef = D0E967591641EF9C00FCFF06 /* NSDictionary+RACSupport.h */; settings = {ATTRIBUTES = (Public, ); }; };
		D05AD40C17F2DB6A0080895B /* NSDictionary+RACSupport.m in Sources */ = {isa = PBXBuildFile; fileRef = D0E9675A1641EF9C00FCFF06 /* NSDictionary+RACSupport.m */; };
		D05AD40D17F2DB6A0080895B /* NSEnumerator+RACSupport.h in Headers */ = {isa = PBXBuildFile; fileRef = 5F773DE8169B46670023069D /* NSEnumerator+RACSupport.h */; settings = {ATTRIBUTES = (Public, ); }; };
		D05AD40E17F2DB6A0080895B /* NSEnumerator+RACSupport.m in Sources */ = {isa = PBXBuildFile; fileRef = 5F773DE9169B46670023069D /* NSEnumerator+RACSupport.m */; };
		D05AD40F17F2DB6A0080895B /* NSFileHandle+RACSupport.h in Headers */ = {isa = PBXBuildFile; fileRef = 88442C8916090C1500636B49 /* NSFileHandle+RACSupport.h */; settings = {ATTRIBUTES = (Public, ); }; };
		D05AD41017F2DB6A0080895B /* NSFileHandle+RACSupport.m in Sources */ = {isa = PBXBuildFile; fileRef = 88442C8A16090C1500636B49 /* NSFileHandle+RACSupport.m */; };
		D05AD41117F2DB6A0080895B /* NSNotificationCenter+RACSupport.h in Headers */ = {isa = PBXBuildFile; fileRef = 88442C8B16090C1500636B49 /* NSNotificationCenter+RACSupport.h */; settings = {ATTRIBUTES = (Public, ); }; };
		D05AD41217F2DB6A0080895B /* NSNotificationCenter+RACSupport.m in Sources */ = {isa = PBXBuildFile; fileRef = 88442C8C16090C1500636B49 /* NSNotificationCenter+RACSupport.m */; };
		D05AD41317F2DB6A0080895B /* NSObject+RACDescription.m in Sources */ = {isa = PBXBuildFile; fileRef = D0D243B61741FA0E004359C6 /* NSObject+RACDescription.m */; };
		D05AD41417F2DB6A0080895B /* NSObject+RACSelectorSignal.h in Headers */ = {isa = PBXBuildFile; fileRef = 880D7A5816F7B351004A3361 /* NSObject+RACSelectorSignal.h */; settings = {ATTRIBUTES = (Public, ); }; };
		D05AD41517F2DB6A0080895B /* NSObject+RACSelectorSignal.m in Sources */ = {isa = PBXBuildFile; fileRef = 880D7A5916F7B351004A3361 /* NSObject+RACSelectorSignal.m */; };
		D05AD41617F2DB6A0080895B /* NSOrderedSet+RACSupport.h in Headers */ = {isa = PBXBuildFile; fileRef = D0E9675B1641EF9C00FCFF06 /* NSOrderedSet+RACSupport.h */; settings = {ATTRIBUTES = (Public, ); }; };
		D05AD41717F2DB6A0080895B /* NSOrderedSet+RACSupport.m in Sources */ = {isa = PBXBuildFile; fileRef = D0E9675C1641EF9C00FCFF06 /* NSOrderedSet+RACSupport.m */; };
		D05AD41817F2DB6A0080895B /* NSSet+RACSupport.h in Headers */ = {isa = PBXBuildFile; fileRef = D0E9675D1641EF9C00FCFF06 /* NSSet+RACSupport.h */; settings = {ATTRIBUTES = (Public, ); }; };
		D05AD41917F2DB6A0080895B /* NSSet+RACSupport.m in Sources */ = {isa = PBXBuildFile; fileRef = D0E9675E1641EF9C00FCFF06 /* NSSet+RACSupport.m */; };
		D05AD41C17F2DB6A0080895B /* NSString+RACSupport.h in Headers */ = {isa = PBXBuildFile; fileRef = 88442C8D16090C1500636B49 /* NSString+RACSupport.h */; settings = {ATTRIBUTES = (Public, ); }; };
		D05AD41D17F2DB6A0080895B /* NSString+RACSupport.m in Sources */ = {isa = PBXBuildFile; fileRef = 88442C8E16090C1500636B49 /* NSString+RACSupport.m */; };
		D05AD41E17F2DB6E0080895B /* NSControl+RACSupport.h in Headers */ = {isa = PBXBuildFile; fileRef = 882093E61501E6CB00796685 /* NSControl+RACSupport.h */; settings = {ATTRIBUTES = (Public, ); }; };
		D05AD41F17F2DB6E0080895B /* NSControl+RACSupport.m in Sources */ = {isa = PBXBuildFile; fileRef = 882093E71501E6CB00796685 /* NSControl+RACSupport.m */; };
		D05AD42217F2DB6E0080895B /* NSObject+RACAppKitBindings.h in Headers */ = {isa = PBXBuildFile; fileRef = 88F440D1153DADEA0097B4C3 /* NSObject+RACAppKitBindings.h */; settings = {ATTRIBUTES = (Public, ); }; };
		D05AD42317F2DB6E0080895B /* NSObject+RACAppKitBindings.m in Sources */ = {isa = PBXBuildFile; fileRef = 88F440D2153DADEA0097B4C3 /* NSObject+RACAppKitBindings.m */; };
		D05AD42417F2DB6E0080895B /* NSText+RACSupport.h in Headers */ = {isa = PBXBuildFile; fileRef = D0A0B01316EAA3D100C47593 /* NSText+RACSupport.h */; settings = {ATTRIBUTES = (Public, ); }; };
		D05AD42517F2DB6E0080895B /* NSText+RACSupport.m in Sources */ = {isa = PBXBuildFile; fileRef = D0A0B01416EAA3D100C47593 /* NSText+RACSupport.m */; };
		D05AD42617F2DB840080895B /* RACChannel.h in Headers */ = {isa = PBXBuildFile; fileRef = 5F6FE8511692568A00A8D7A6 /* RACChannel.h */; settings = {ATTRIBUTES = (Public, ); }; };
		D05AD42717F2DB840080895B /* RACChannel.m in Sources */ = {isa = PBXBuildFile; fileRef = 5F6FE8521692568A00A8D7A6 /* RACChannel.m */; };
		D05AD42817F2DB840080895B /* RACKVOChannel.h in Headers */ = {isa = PBXBuildFile; fileRef = 5F45A883168CFA3E00B58A2B /* RACKVOChannel.h */; settings = {ATTRIBUTES = (Public, ); }; };
		D05AD42917F2DB840080895B /* RACKVOChannel.m in Sources */ = {isa = PBXBuildFile; fileRef = 5F45A884168CFA3E00B58A2B /* RACKVOChannel.m */; };
		D05AD42A17F2DB840080895B /* NSObject+RACKVOWrapper.h in Headers */ = {isa = PBXBuildFile; fileRef = 8857BB81152A27A9009804CC /* NSObject+RACKVOWrapper.h */; settings = {ATTRIBUTES = (Public, ); }; };
		D05AD42B17F2DB840080895B /* NSObject+RACKVOWrapper.m in Sources */ = {isa = PBXBuildFile; fileRef = 88CDF82915008BB900163A9F /* NSObject+RACKVOWrapper.m */; };
		D05AD42C17F2DB840080895B /* NSString+RACKeyPathUtilities.m in Sources */ = {isa = PBXBuildFile; fileRef = 5FDC35021736F54700792E52 /* NSString+RACKeyPathUtilities.m */; };
		D05AD42D17F2DB840080895B /* RACKVOTrampoline.m in Sources */ = {isa = PBXBuildFile; fileRef = 8837EA1516A5A33300FC3CDF /* RACKVOTrampoline.m */; };
		D05AD42E17F2DB840080895B /* NSObject+RACPropertySubscribing.h in Headers */ = {isa = PBXBuildFile; fileRef = 88CDF82C15008C0500163A9F /* NSObject+RACPropertySubscribing.h */; settings = {ATTRIBUTES = (Public, ); }; };
		D05AD42F17F2DB840080895B /* NSObject+RACPropertySubscribing.m in Sources */ = {isa = PBXBuildFile; fileRef = 886678701518DCD800DE77EC /* NSObject+RACPropertySubscribing.m */; };
		D05AD43117F2DB950080895B /* RACObjCRuntime.m in Sources */ = {isa = PBXBuildFile; fileRef = A1FCC371156754A7008C9686 /* RACObjCRuntime.m */; settings = {COMPILER_FLAGS = "-fno-objc-arc"; }; };
		D05AD43217F2DBCA0080895B /* RACSignalProvider.d in Sources */ = {isa = PBXBuildFile; fileRef = D03525D317E2EBC90099CBAB /* RACSignalProvider.d */; };
		D05F9D3717984EC000FD7982 /* EXTRuntimeExtensions.m in Sources */ = {isa = PBXBuildFile; fileRef = D05F9D3417984EC000FD7982 /* EXTRuntimeExtensions.m */; };
		D05F9D3817984EC000FD7982 /* EXTRuntimeExtensions.m in Sources */ = {isa = PBXBuildFile; fileRef = D05F9D3417984EC000FD7982 /* EXTRuntimeExtensions.m */; };
		D066C796176D262500C242D2 /* UIControlRACSupportSpec.m in Sources */ = {isa = PBXBuildFile; fileRef = D066C795176D262500C242D2 /* UIControlRACSupportSpec.m */; };
		D066C79D176D263D00C242D2 /* RACTestUIButton.m in Sources */ = {isa = PBXBuildFile; fileRef = D066C79C176D263D00C242D2 /* RACTestUIButton.m */; };
		D0700F4C1672994D00D7CD30 /* NSNotificationCenterRACSupportSpec.m in Sources */ = {isa = PBXBuildFile; fileRef = D0700F4B1672994D00D7CD30 /* NSNotificationCenterRACSupportSpec.m */; };
		D07040521811D9490079D4DD /* RACDeprecated.h in Headers */ = {isa = PBXBuildFile; fileRef = D07040511811D9490079D4DD /* RACDeprecated.h */; settings = {ATTRIBUTES = (Public, ); }; };
		D07040531811D9490079D4DD /* RACDeprecated.h in Headers */ = {isa = PBXBuildFile; fileRef = D07040511811D9490079D4DD /* RACDeprecated.h */; settings = {ATTRIBUTES = (Public, ); }; };
		D07040541811D9490079D4DD /* RACDeprecated.h in Headers */ = {isa = PBXBuildFile; fileRef = D07040511811D9490079D4DD /* RACDeprecated.h */; settings = {ATTRIBUTES = (Public, ); }; };
		D07040631811EAC60079D4DD /* RACPromiseSpec.m in Sources */ = {isa = PBXBuildFile; fileRef = D07040621811EAC60079D4DD /* RACPromiseSpec.m */; };
		D07040641811EAC60079D4DD /* RACPromiseSpec.m in Sources */ = {isa = PBXBuildFile; fileRef = D07040621811EAC60079D4DD /* RACPromiseSpec.m */; };
		D070CBC517FB5E370017F121 /* RACCompoundDisposableProvider.d in Sources */ = {isa = PBXBuildFile; fileRef = D020F3DA17F6A3E40092BED2 /* RACCompoundDisposableProvider.d */; };
		D07200251788C57200987F70 /* RACTestSchedulerSpec.m in Sources */ = {isa = PBXBuildFile; fileRef = D07200241788C57200987F70 /* RACTestSchedulerSpec.m */; };
		D07200261788C57200987F70 /* RACTestSchedulerSpec.m in Sources */ = {isa = PBXBuildFile; fileRef = D07200241788C57200987F70 /* RACTestSchedulerSpec.m */; };
		D075A72A17BCB7E100C24FB7 /* RACControlActionExamples.m in Sources */ = {isa = PBXBuildFile; fileRef = D075A72917BCB7E100C24FB7 /* RACControlActionExamples.m */; };
		D075A72B17BCB7E100C24FB7 /* RACControlActionExamples.m in Sources */ = {isa = PBXBuildFile; fileRef = D075A72917BCB7E100C24FB7 /* RACControlActionExamples.m */; };
		D077A16D169B740200057BB1 /* RACEvent.h in Headers */ = {isa = PBXBuildFile; fileRef = D077A16B169B740200057BB1 /* RACEvent.h */; settings = {ATTRIBUTES = (Public, ); }; };
		D077A16E169B740200057BB1 /* RACEvent.h in Headers */ = {isa = PBXBuildFile; fileRef = D077A16B169B740200057BB1 /* RACEvent.h */; settings = {ATTRIBUTES = (Public, ); }; };
		D077A16F169B740200057BB1 /* RACEvent.m in Sources */ = {isa = PBXBuildFile; fileRef = D077A16C169B740200057BB1 /* RACEvent.m */; };
		D077A170169B740200057BB1 /* RACEvent.m in Sources */ = {isa = PBXBuildFile; fileRef = D077A16C169B740200057BB1 /* RACEvent.m */; };
		D077A172169B79A900057BB1 /* RACEventSpec.m in Sources */ = {isa = PBXBuildFile; fileRef = D077A171169B79A900057BB1 /* RACEventSpec.m */; };
		D07CD7181731BA3900DE2394 /* RACUnarySequence.m in Sources */ = {isa = PBXBuildFile; fileRef = D07CD7151731BA3900DE2394 /* RACUnarySequence.m */; };
		D07CD7191731BA3900DE2394 /* RACUnarySequence.m in Sources */ = {isa = PBXBuildFile; fileRef = D07CD7151731BA3900DE2394 /* RACUnarySequence.m */; };
		D07EBA4518229196009EA5CC /* RACAction.h in Headers */ = {isa = PBXBuildFile; fileRef = D07EBA4318229196009EA5CC /* RACAction.h */; settings = {ATTRIBUTES = (Public, ); }; };
		D07EBA4618229196009EA5CC /* RACAction.h in Headers */ = {isa = PBXBuildFile; fileRef = D07EBA4318229196009EA5CC /* RACAction.h */; settings = {ATTRIBUTES = (Public, ); }; };
		D07EBA4718229196009EA5CC /* RACAction.m in Sources */ = {isa = PBXBuildFile; fileRef = D07EBA4418229196009EA5CC /* RACAction.m */; };
		D07EBA4818229196009EA5CC /* RACAction.m in Sources */ = {isa = PBXBuildFile; fileRef = D07EBA4418229196009EA5CC /* RACAction.m */; };
		D0870C6F16884A0600D0E11D /* RACBacktraceSpec.m in Sources */ = {isa = PBXBuildFile; fileRef = D0870C6E16884A0600D0E11D /* RACBacktraceSpec.m */; };
		D08FF264169A32D100743C6D /* ReactiveCocoa.h in Headers */ = {isa = PBXBuildFile; fileRef = 88037F8C15056328001A5B19 /* ReactiveCocoa.h */; settings = {ATTRIBUTES = (Public, ); }; };
		D08FF265169A32DC00743C6D /* RACSubscriber.h in Headers */ = {isa = PBXBuildFile; fileRef = 88CDF7FA150019CA00163A9F /* RACSubscriber.h */; settings = {ATTRIBUTES = (Public, ); }; };
		D08FF267169A330000743C6D /* RACUnit.h in Headers */ = {isa = PBXBuildFile; fileRef = 881B37CA152260BF0079220B /* RACUnit.h */; settings = {ATTRIBUTES = (Public, ); }; };
		D08FF268169A330000743C6D /* RACTuple.h in Headers */ = {isa = PBXBuildFile; fileRef = 88B76F8C153726B00053EAE2 /* RACTuple.h */; settings = {ATTRIBUTES = (Public, ); }; };
		D08FF269169A330000743C6D /* RACBacktrace.h in Headers */ = {isa = PBXBuildFile; fileRef = D02538A115E2D7FB005BACB8 /* RACBacktrace.h */; settings = {ATTRIBUTES = (Public, ); }; };
		D08FF26A169A330000743C6D /* RACSubscriptingAssignmentTrampoline.h in Headers */ = {isa = PBXBuildFile; fileRef = 88FC735316114F9C00F8A774 /* RACSubscriptingAssignmentTrampoline.h */; settings = {ATTRIBUTES = (Public, ); }; };
		D08FF26B169A330000743C6D /* NSObject+RACLifting.h in Headers */ = {isa = PBXBuildFile; fileRef = 886CEAE0163DE942007632D1 /* NSObject+RACLifting.h */; settings = {ATTRIBUTES = (Public, ); }; };
		D08FF26C169A331A00743C6D /* RACStream.h in Headers */ = {isa = PBXBuildFile; fileRef = D0D486FF1642550100DD7605 /* RACStream.h */; settings = {ATTRIBUTES = (Public, ); }; };
		D08FF26D169A331A00743C6D /* RACSignal.h in Headers */ = {isa = PBXBuildFile; fileRef = 88CDF80415001CA800163A9F /* RACSignal.h */; settings = {ATTRIBUTES = (Public, ); }; };
		D08FF26F169A331A00743C6D /* RACMulticastConnection.h in Headers */ = {isa = PBXBuildFile; fileRef = 88C5A0231692460A0045EF05 /* RACMulticastConnection.h */; settings = {ATTRIBUTES = (Public, ); }; };
		D08FF270169A331A00743C6D /* RACGroupedSignal.h in Headers */ = {isa = PBXBuildFile; fileRef = 886F70281551CF920045D68B /* RACGroupedSignal.h */; settings = {ATTRIBUTES = (Public, ); }; };
		D08FF271169A331A00743C6D /* RACSubject.h in Headers */ = {isa = PBXBuildFile; fileRef = 880B9174150B09190008488E /* RACSubject.h */; settings = {ATTRIBUTES = (Public, ); }; };
		D08FF272169A331A00743C6D /* RACReplaySubject.h in Headers */ = {isa = PBXBuildFile; fileRef = 88D4AB3C1510F6C30011494F /* RACReplaySubject.h */; settings = {ATTRIBUTES = (Public, ); }; };
		D08FF273169A331A00743C6D /* RACBehaviorSubject.h in Headers */ = {isa = PBXBuildFile; fileRef = 883A84D81513964B006DB4C7 /* RACBehaviorSubject.h */; settings = {ATTRIBUTES = (Public, ); }; };
		D08FF274169A331A00743C6D /* RACDisposable.h in Headers */ = {isa = PBXBuildFile; fileRef = 883A84DD1513B5EC006DB4C7 /* RACDisposable.h */; settings = {ATTRIBUTES = (Public, ); }; };
		D08FF275169A331A00743C6D /* RACScopedDisposable.h in Headers */ = {isa = PBXBuildFile; fileRef = 884476E2152367D100958F44 /* RACScopedDisposable.h */; settings = {ATTRIBUTES = (Public, ); }; };
		D08FF276169A331A00743C6D /* RACCompoundDisposable.h in Headers */ = {isa = PBXBuildFile; fileRef = 881E86A01669304700667F7B /* RACCompoundDisposable.h */; settings = {ATTRIBUTES = (Public, ); }; };
		D08FF277169A331B00743C6D /* RACCommand.h in Headers */ = {isa = PBXBuildFile; fileRef = 882093E91501E6EE00796685 /* RACCommand.h */; settings = {ATTRIBUTES = (Public, ); }; };
		D08FF278169A331B00743C6D /* RACSequence.h in Headers */ = {isa = PBXBuildFile; fileRef = D0E967671641EF9C00FCFF06 /* RACSequence.h */; settings = {ATTRIBUTES = (Public, ); }; };
		D08FF27F169A331B00743C6D /* RACScheduler.h in Headers */ = {isa = PBXBuildFile; fileRef = 88E2C6B2153C771C00C7493C /* RACScheduler.h */; settings = {ATTRIBUTES = (Public, ); }; };
		D08FF280169A333400743C6D /* NSArray+RACSupport.h in Headers */ = {isa = PBXBuildFile; fileRef = D0E967571641EF9C00FCFF06 /* NSArray+RACSupport.h */; settings = {ATTRIBUTES = (Public, ); }; };
		D08FF281169A333400743C6D /* NSDictionary+RACSupport.h in Headers */ = {isa = PBXBuildFile; fileRef = D0E967591641EF9C00FCFF06 /* NSDictionary+RACSupport.h */; settings = {ATTRIBUTES = (Public, ); }; };
		D08FF282169A333400743C6D /* NSOrderedSet+RACSupport.h in Headers */ = {isa = PBXBuildFile; fileRef = D0E9675B1641EF9C00FCFF06 /* NSOrderedSet+RACSupport.h */; settings = {ATTRIBUTES = (Public, ); }; };
		D08FF283169A333400743C6D /* NSSet+RACSupport.h in Headers */ = {isa = PBXBuildFile; fileRef = D0E9675D1641EF9C00FCFF06 /* NSSet+RACSupport.h */; settings = {ATTRIBUTES = (Public, ); }; };
		D08FF285169A333400743C6D /* UIControl+RACSupport.h in Headers */ = {isa = PBXBuildFile; fileRef = 88F4425F153DC0450097B4C3 /* UIControl+RACSupport.h */; settings = {ATTRIBUTES = (Public, ); }; };
		D08FF286169A333400743C6D /* UITextField+RACSupport.h in Headers */ = {isa = PBXBuildFile; fileRef = 88F44264153DCAC50097B4C3 /* UITextField+RACSupport.h */; settings = {ATTRIBUTES = (Public, ); }; };
		D08FF287169A333400743C6D /* UITextView+RACSupport.h in Headers */ = {isa = PBXBuildFile; fileRef = A1FCC27215666AA3008C9686 /* UITextView+RACSupport.h */; settings = {ATTRIBUTES = (Public, ); }; };
		D08FF289169A333400743C6D /* NSObject+RACPropertySubscribing.h in Headers */ = {isa = PBXBuildFile; fileRef = 88CDF82C15008C0500163A9F /* NSObject+RACPropertySubscribing.h */; settings = {ATTRIBUTES = (Public, ); }; };
		D090767F17FBEADE00EB087A /* NSURLConnection+RACSupport.h in Headers */ = {isa = PBXBuildFile; fileRef = D090767D17FBEADE00EB087A /* NSURLConnection+RACSupport.h */; settings = {ATTRIBUTES = (Public, ); }; };
		D090768017FBEADE00EB087A /* NSURLConnection+RACSupport.h in Headers */ = {isa = PBXBuildFile; fileRef = D090767D17FBEADE00EB087A /* NSURLConnection+RACSupport.h */; settings = {ATTRIBUTES = (Public, ); }; };
		D090768117FBEADE00EB087A /* NSURLConnection+RACSupport.h in Headers */ = {isa = PBXBuildFile; fileRef = D090767D17FBEADE00EB087A /* NSURLConnection+RACSupport.h */; settings = {ATTRIBUTES = (Public, ); }; };
		D090768217FBEADE00EB087A /* NSURLConnection+RACSupport.m in Sources */ = {isa = PBXBuildFile; fileRef = D090767E17FBEADE00EB087A /* NSURLConnection+RACSupport.m */; };
		D090768317FBEADE00EB087A /* NSURLConnection+RACSupport.m in Sources */ = {isa = PBXBuildFile; fileRef = D090767E17FBEADE00EB087A /* NSURLConnection+RACSupport.m */; };
		D090768417FBEADE00EB087A /* NSURLConnection+RACSupport.m in Sources */ = {isa = PBXBuildFile; fileRef = D090767E17FBEADE00EB087A /* NSURLConnection+RACSupport.m */; };
		D090768A17FBECBF00EB087A /* NSURLConnectionRACSupportSpec.m in Sources */ = {isa = PBXBuildFile; fileRef = D090768917FBECBF00EB087A /* NSURLConnectionRACSupportSpec.m */; };
		D090768B17FBECBF00EB087A /* NSURLConnectionRACSupportSpec.m in Sources */ = {isa = PBXBuildFile; fileRef = D090768917FBECBF00EB087A /* NSURLConnectionRACSupportSpec.m */; };
		D090768D17FBED2E00EB087A /* test-data.json in Resources */ = {isa = PBXBuildFile; fileRef = D090768C17FBED2E00EB087A /* test-data.json */; };
		D090768E17FBED2E00EB087A /* test-data.json in Resources */ = {isa = PBXBuildFile; fileRef = D090768C17FBED2E00EB087A /* test-data.json */; };
		D094E44917775AF200906BF7 /* EXTKeyPathCoding.h in Headers */ = {isa = PBXBuildFile; fileRef = D094E44517775AF200906BF7 /* EXTKeyPathCoding.h */; settings = {ATTRIBUTES = (Public, ); }; };
		D094E44A17775AF200906BF7 /* EXTKeyPathCoding.h in Headers */ = {isa = PBXBuildFile; fileRef = D094E44517775AF200906BF7 /* EXTKeyPathCoding.h */; settings = {ATTRIBUTES = (Public, ); }; };
		D094E44B17775AF200906BF7 /* EXTScope.h in Headers */ = {isa = PBXBuildFile; fileRef = D094E44617775AF200906BF7 /* EXTScope.h */; settings = {ATTRIBUTES = (Public, ); }; };
		D094E44C17775AF200906BF7 /* EXTScope.h in Headers */ = {isa = PBXBuildFile; fileRef = D094E44617775AF200906BF7 /* EXTScope.h */; settings = {ATTRIBUTES = (Public, ); }; };
		D094E44F17775AF200906BF7 /* metamacros.h in Headers */ = {isa = PBXBuildFile; fileRef = D094E44817775AF200906BF7 /* metamacros.h */; settings = {ATTRIBUTES = (Public, ); }; };
		D094E45017775AF200906BF7 /* metamacros.h in Headers */ = {isa = PBXBuildFile; fileRef = D094E44817775AF200906BF7 /* metamacros.h */; settings = {ATTRIBUTES = (Public, ); }; };
		D0A0B01516EAA3D100C47593 /* NSText+RACSupport.h in Headers */ = {isa = PBXBuildFile; fileRef = D0A0B01316EAA3D100C47593 /* NSText+RACSupport.h */; settings = {ATTRIBUTES = (Public, ); }; };
		D0A0B01616EAA3D100C47593 /* NSText+RACSupport.m in Sources */ = {isa = PBXBuildFile; fileRef = D0A0B01416EAA3D100C47593 /* NSText+RACSupport.m */; };
		D0A0B01816EAA5CC00C47593 /* NSTextRACSupportSpec.m in Sources */ = {isa = PBXBuildFile; fileRef = D0A0B01716EAA5CC00C47593 /* NSTextRACSupportSpec.m */; };
		D0A0E226176A84DB007273ED /* RACDisposableSpec.m in Sources */ = {isa = PBXBuildFile; fileRef = D0A0E225176A84DA007273ED /* RACDisposableSpec.m */; };
		D0A0E227176A84DB007273ED /* RACDisposableSpec.m in Sources */ = {isa = PBXBuildFile; fileRef = D0A0E225176A84DA007273ED /* RACDisposableSpec.m */; };
		D0A0E230176A8CD6007273ED /* RACPassthroughSubscriber.m in Sources */ = {isa = PBXBuildFile; fileRef = D0A0E22D176A8CD6007273ED /* RACPassthroughSubscriber.m */; };
		D0A0E231176A8CD6007273ED /* RACPassthroughSubscriber.m in Sources */ = {isa = PBXBuildFile; fileRef = D0A0E22D176A8CD6007273ED /* RACPassthroughSubscriber.m */; };
		D0BD34C5182B159500B324CB /* RACSignalGenerator.h in Headers */ = {isa = PBXBuildFile; fileRef = D0BD34C3182B159500B324CB /* RACSignalGenerator.h */; settings = {ATTRIBUTES = (Public, ); }; };
		D0BD34C6182B159500B324CB /* RACSignalGenerator.h in Headers */ = {isa = PBXBuildFile; fileRef = D0BD34C3182B159500B324CB /* RACSignalGenerator.h */; settings = {ATTRIBUTES = (Public, ); }; };
		D0BD34C7182B159500B324CB /* RACSignalGenerator.h in Headers */ = {isa = PBXBuildFile; fileRef = D0BD34C3182B159500B324CB /* RACSignalGenerator.h */; settings = {ATTRIBUTES = (Public, ); }; };
		D0BD34C8182B159500B324CB /* RACSignalGenerator.m in Sources */ = {isa = PBXBuildFile; fileRef = D0BD34C4182B159500B324CB /* RACSignalGenerator.m */; };
		D0BD34C9182B159500B324CB /* RACSignalGenerator.m in Sources */ = {isa = PBXBuildFile; fileRef = D0BD34C4182B159500B324CB /* RACSignalGenerator.m */; };
		D0BD34CA182B159500B324CB /* RACSignalGenerator.m in Sources */ = {isa = PBXBuildFile; fileRef = D0BD34C4182B159500B324CB /* RACSignalGenerator.m */; };
		D0BD34D6182B163E00B324CB /* RACDynamicSignalGenerator.m in Sources */ = {isa = PBXBuildFile; fileRef = D0BD34D2182B163E00B324CB /* RACDynamicSignalGenerator.m */; };
		D0BD34D7182B163E00B324CB /* RACDynamicSignalGenerator.m in Sources */ = {isa = PBXBuildFile; fileRef = D0BD34D2182B163E00B324CB /* RACDynamicSignalGenerator.m */; };
		D0BD34D8182B163E00B324CB /* RACDynamicSignalGenerator.m in Sources */ = {isa = PBXBuildFile; fileRef = D0BD34D2182B163E00B324CB /* RACDynamicSignalGenerator.m */; };
		D0C55CE217759559008CDDCA /* RACDelegateProxySpec.m in Sources */ = {isa = PBXBuildFile; fileRef = D0C55CE117759559008CDDCA /* RACDelegateProxySpec.m */; };
		D0C70EC616659333005AAD03 /* RACSubscriberExamples.m in Sources */ = {isa = PBXBuildFile; fileRef = D0C70EC516659333005AAD03 /* RACSubscriberExamples.m */; };
		D0C70EC8166595AD005AAD03 /* RACSubscriberSpec.m in Sources */ = {isa = PBXBuildFile; fileRef = D0C70EC7166595AD005AAD03 /* RACSubscriberSpec.m */; };
		D0C70F90164337A2007027B4 /* RACCollectionSupportSpec.m in Sources */ = {isa = PBXBuildFile; fileRef = D0C70F8F164337A2007027B4 /* RACCollectionSupportSpec.m */; };
		D0C70F93164337E3007027B4 /* RACSequenceExamples.m in Sources */ = {isa = PBXBuildFile; fileRef = D0C70F92164337E3007027B4 /* RACSequenceExamples.m */; };
		D0D243BD1741FA13004359C6 /* NSObject+RACDescription.m in Sources */ = {isa = PBXBuildFile; fileRef = D0D243B61741FA0E004359C6 /* NSObject+RACDescription.m */; };
		D0D243BE1741FA13004359C6 /* NSObject+RACDescription.m in Sources */ = {isa = PBXBuildFile; fileRef = D0D243B61741FA0E004359C6 /* NSObject+RACDescription.m */; };
		D0D487011642550100DD7605 /* RACStream.h in Headers */ = {isa = PBXBuildFile; fileRef = D0D486FF1642550100DD7605 /* RACStream.h */; settings = {ATTRIBUTES = (Public, ); }; };
		D0D487031642550100DD7605 /* RACStream.m in Sources */ = {isa = PBXBuildFile; fileRef = D0D487001642550100DD7605 /* RACStream.m */; };
		D0D487041642550100DD7605 /* RACStream.m in Sources */ = {isa = PBXBuildFile; fileRef = D0D487001642550100DD7605 /* RACStream.m */; };
		D0D487061642651400DD7605 /* RACSequenceSpec.m in Sources */ = {isa = PBXBuildFile; fileRef = D0D487051642651400DD7605 /* RACSequenceSpec.m */; };
		D0D910D015F915BD00AD2DDA /* RACSignal+Operations.m in Sources */ = {isa = PBXBuildFile; fileRef = D0D910CD15F915BD00AD2DDA /* RACSignal+Operations.m */; };
		D0D910D115F915BD00AD2DDA /* RACSignal+Operations.m in Sources */ = {isa = PBXBuildFile; fileRef = D0D910CD15F915BD00AD2DDA /* RACSignal+Operations.m */; };
		D0DFBCCE15DD6D40009DADB3 /* RACBacktrace.m in Sources */ = {isa = PBXBuildFile; fileRef = D0DFBCCD15DD6D40009DADB3 /* RACBacktrace.m */; };
		D0DFBCCF15DD6D40009DADB3 /* RACBacktrace.m in Sources */ = {isa = PBXBuildFile; fileRef = D0DFBCCD15DD6D40009DADB3 /* RACBacktrace.m */; };
		D0DFBCD015DD70CC009DADB3 /* ReactiveCocoa.framework in Copy Frameworks */ = {isa = PBXBuildFile; fileRef = 88037F8315056328001A5B19 /* ReactiveCocoa.framework */; };
		D0E3632D1811305B007C985A /* RACPromise.h in Headers */ = {isa = PBXBuildFile; fileRef = D0E3632B1811305B007C985A /* RACPromise.h */; settings = {ATTRIBUTES = (Public, ); }; };
		D0E3632E1811305B007C985A /* RACPromise.h in Headers */ = {isa = PBXBuildFile; fileRef = D0E3632B1811305B007C985A /* RACPromise.h */; settings = {ATTRIBUTES = (Public, ); }; };
		D0E3632F1811305B007C985A /* RACPromise.h in Headers */ = {isa = PBXBuildFile; fileRef = D0E3632B1811305B007C985A /* RACPromise.h */; settings = {ATTRIBUTES = (Public, ); }; };
		D0E363301811305B007C985A /* RACPromise.m in Sources */ = {isa = PBXBuildFile; fileRef = D0E3632C1811305B007C985A /* RACPromise.m */; };
		D0E363311811305B007C985A /* RACPromise.m in Sources */ = {isa = PBXBuildFile; fileRef = D0E3632C1811305B007C985A /* RACPromise.m */; };
		D0E363321811305B007C985A /* RACPromise.m in Sources */ = {isa = PBXBuildFile; fileRef = D0E3632C1811305B007C985A /* RACPromise.m */; };
		D0E9676B1641EF9C00FCFF06 /* NSArray+RACSupport.h in Headers */ = {isa = PBXBuildFile; fileRef = D0E967571641EF9C00FCFF06 /* NSArray+RACSupport.h */; settings = {ATTRIBUTES = (Public, ); }; };
		D0E9676D1641EF9C00FCFF06 /* NSArray+RACSupport.m in Sources */ = {isa = PBXBuildFile; fileRef = D0E967581641EF9C00FCFF06 /* NSArray+RACSupport.m */; };
		D0E9676E1641EF9C00FCFF06 /* NSArray+RACSupport.m in Sources */ = {isa = PBXBuildFile; fileRef = D0E967581641EF9C00FCFF06 /* NSArray+RACSupport.m */; };
		D0E9676F1641EF9C00FCFF06 /* NSDictionary+RACSupport.h in Headers */ = {isa = PBXBuildFile; fileRef = D0E967591641EF9C00FCFF06 /* NSDictionary+RACSupport.h */; settings = {ATTRIBUTES = (Public, ); }; };
		D0E967711641EF9C00FCFF06 /* NSDictionary+RACSupport.m in Sources */ = {isa = PBXBuildFile; fileRef = D0E9675A1641EF9C00FCFF06 /* NSDictionary+RACSupport.m */; };
		D0E967721641EF9C00FCFF06 /* NSDictionary+RACSupport.m in Sources */ = {isa = PBXBuildFile; fileRef = D0E9675A1641EF9C00FCFF06 /* NSDictionary+RACSupport.m */; };
		D0E967731641EF9C00FCFF06 /* NSOrderedSet+RACSupport.h in Headers */ = {isa = PBXBuildFile; fileRef = D0E9675B1641EF9C00FCFF06 /* NSOrderedSet+RACSupport.h */; settings = {ATTRIBUTES = (Public, ); }; };
		D0E967751641EF9C00FCFF06 /* NSOrderedSet+RACSupport.m in Sources */ = {isa = PBXBuildFile; fileRef = D0E9675C1641EF9C00FCFF06 /* NSOrderedSet+RACSupport.m */; };
		D0E967761641EF9C00FCFF06 /* NSOrderedSet+RACSupport.m in Sources */ = {isa = PBXBuildFile; fileRef = D0E9675C1641EF9C00FCFF06 /* NSOrderedSet+RACSupport.m */; };
		D0E967771641EF9C00FCFF06 /* NSSet+RACSupport.h in Headers */ = {isa = PBXBuildFile; fileRef = D0E9675D1641EF9C00FCFF06 /* NSSet+RACSupport.h */; settings = {ATTRIBUTES = (Public, ); }; };
		D0E967791641EF9C00FCFF06 /* NSSet+RACSupport.m in Sources */ = {isa = PBXBuildFile; fileRef = D0E9675E1641EF9C00FCFF06 /* NSSet+RACSupport.m */; };
		D0E9677A1641EF9C00FCFF06 /* NSSet+RACSupport.m in Sources */ = {isa = PBXBuildFile; fileRef = D0E9675E1641EF9C00FCFF06 /* NSSet+RACSupport.m */; };
		D0E967811641EF9C00FCFF06 /* RACArraySequence.m in Sources */ = {isa = PBXBuildFile; fileRef = D0E967621641EF9C00FCFF06 /* RACArraySequence.m */; };
		D0E967821641EF9C00FCFF06 /* RACArraySequence.m in Sources */ = {isa = PBXBuildFile; fileRef = D0E967621641EF9C00FCFF06 /* RACArraySequence.m */; };
		D0E967851641EF9C00FCFF06 /* RACDynamicSequence.m in Sources */ = {isa = PBXBuildFile; fileRef = D0E967641641EF9C00FCFF06 /* RACDynamicSequence.m */; };
		D0E967861641EF9C00FCFF06 /* RACDynamicSequence.m in Sources */ = {isa = PBXBuildFile; fileRef = D0E967641641EF9C00FCFF06 /* RACDynamicSequence.m */; };
		D0E967891641EF9C00FCFF06 /* RACEmptySequence.m in Sources */ = {isa = PBXBuildFile; fileRef = D0E967661641EF9C00FCFF06 /* RACEmptySequence.m */; };
		D0E9678A1641EF9C00FCFF06 /* RACEmptySequence.m in Sources */ = {isa = PBXBuildFile; fileRef = D0E967661641EF9C00FCFF06 /* RACEmptySequence.m */; };
		D0E9678B1641EF9C00FCFF06 /* RACSequence.h in Headers */ = {isa = PBXBuildFile; fileRef = D0E967671641EF9C00FCFF06 /* RACSequence.h */; settings = {ATTRIBUTES = (Public, ); }; };
		D0E9678D1641EF9C00FCFF06 /* RACSequence.m in Sources */ = {isa = PBXBuildFile; fileRef = D0E967681641EF9C00FCFF06 /* RACSequence.m */; };
		D0E9678E1641EF9C00FCFF06 /* RACSequence.m in Sources */ = {isa = PBXBuildFile; fileRef = D0E967681641EF9C00FCFF06 /* RACSequence.m */; };
		D0E967911641EF9C00FCFF06 /* RACStringSequence.m in Sources */ = {isa = PBXBuildFile; fileRef = D0E9676A1641EF9C00FCFF06 /* RACStringSequence.m */; };
		D0E967921641EF9C00FCFF06 /* RACStringSequence.m in Sources */ = {isa = PBXBuildFile; fileRef = D0E9676A1641EF9C00FCFF06 /* RACStringSequence.m */; };
		D0EDE76716968AB10072A780 /* RACPropertySignalExamples.m in Sources */ = {isa = PBXBuildFile; fileRef = D0EDE76616968AB10072A780 /* RACPropertySignalExamples.m */; };
		D0EE284D164D906B006954A4 /* RACSignalSequence.m in Sources */ = {isa = PBXBuildFile; fileRef = D0EE284A164D906B006954A4 /* RACSignalSequence.m */; };
		D0EE284E164D906B006954A4 /* RACSignalSequence.m in Sources */ = {isa = PBXBuildFile; fileRef = D0EE284A164D906B006954A4 /* RACSignalSequence.m */; };
		D0F117C8179F0A95006CE68F /* libReactiveCocoa-iOS.a in Frameworks */ = {isa = PBXBuildFile; fileRef = 88F440AB153DAC820097B4C3 /* libReactiveCocoa-iOS.a */; };
		D0F117CC179F0B97006CE68F /* UITableViewCellRACSupportSpec.m in Sources */ = {isa = PBXBuildFile; fileRef = D0F117CB179F0B97006CE68F /* UITableViewCellRACSupportSpec.m */; };
/* End PBXBuildFile section */

/* Begin PBXContainerItemProxy section */
		1860F435177C91B500C7B3C9 /* PBXContainerItemProxy */ = {
			isa = PBXContainerItemProxy;
			containerPortal = 88CDF7B215000FCE00163A9F /* Project object */;
			proxyType = 1;
			remoteGlobalIDString = 1860F411177C91B500C7B3C9;
			remoteInfo = "ReactiveCocoa-iOS-UIKitTestHost";
		};
		1860F451177C960700C7B3C9 /* PBXContainerItemProxy */ = {
			isa = PBXContainerItemProxy;
			containerPortal = 8803805B15056AD7001A5B19 /* Specta.xcodeproj */;
			proxyType = 1;
			remoteGlobalIDString = E9B777A314BA294B00D8DC76;
			remoteInfo = "Specta-iOS";
		};
		1860F453177C960700C7B3C9 /* PBXContainerItemProxy */ = {
			isa = PBXContainerItemProxy;
			containerPortal = 8803804815056ACA001A5B19 /* Expecta.xcodeproj */;
			proxyType = 1;
			remoteGlobalIDString = E93067CD13B2E6D100EA26FF;
			remoteInfo = "Expecta-iOS";
		};
		88037FDA150564E9001A5B19 /* PBXContainerItemProxy */ = {
			isa = PBXContainerItemProxy;
			containerPortal = 88CDF7B215000FCE00163A9F /* Project object */;
			proxyType = 1;
			remoteGlobalIDString = 88037F8215056328001A5B19;
			remoteInfo = ReactiveCocoa;
		};
		8803805215056ACB001A5B19 /* PBXContainerItemProxy */ = {
			isa = PBXContainerItemProxy;
			containerPortal = 8803804815056ACA001A5B19 /* Expecta.xcodeproj */;
			proxyType = 2;
			remoteGlobalIDString = E9ACDF0C13B2DD520010F4D7;
			remoteInfo = Expecta;
		};
		8803805415056ACB001A5B19 /* PBXContainerItemProxy */ = {
			isa = PBXContainerItemProxy;
			containerPortal = 8803804815056ACA001A5B19 /* Expecta.xcodeproj */;
			proxyType = 2;
			remoteGlobalIDString = E93067CE13B2E6D100EA26FF;
			remoteInfo = "Expecta-iOS";
		};
		8803805615056ACB001A5B19 /* PBXContainerItemProxy */ = {
			isa = PBXContainerItemProxy;
			containerPortal = 8803804815056ACA001A5B19 /* Expecta.xcodeproj */;
			proxyType = 2;
			remoteGlobalIDString = E9ACDF1D13B2DD520010F4D7;
			remoteInfo = ExpectaTests;
		};
		8803805815056ACB001A5B19 /* PBXContainerItemProxy */ = {
			isa = PBXContainerItemProxy;
			containerPortal = 8803804815056ACA001A5B19 /* Expecta.xcodeproj */;
			proxyType = 2;
			remoteGlobalIDString = E93067DA13B2E6D100EA26FF;
			remoteInfo = "Expecta-iOSTests";
		};
		8803806515056AD7001A5B19 /* PBXContainerItemProxy */ = {
			isa = PBXContainerItemProxy;
			containerPortal = 8803805B15056AD7001A5B19 /* Specta.xcodeproj */;
			proxyType = 2;
			remoteGlobalIDString = E9D96A2614B6B8AB007D9521;
			remoteInfo = Specta;
		};
		8803806715056AD7001A5B19 /* PBXContainerItemProxy */ = {
			isa = PBXContainerItemProxy;
			containerPortal = 8803805B15056AD7001A5B19 /* Specta.xcodeproj */;
			proxyType = 2;
			remoteGlobalIDString = E9B777A414BA294B00D8DC76;
			remoteInfo = "Specta-iOS";
		};
		8803806915056AD7001A5B19 /* PBXContainerItemProxy */ = {
			isa = PBXContainerItemProxy;
			containerPortal = 8803805B15056AD7001A5B19 /* Specta.xcodeproj */;
			proxyType = 2;
			remoteGlobalIDString = E9D96A3A14B6B8AB007D9521;
			remoteInfo = SpectaTests;
		};
		8803806B15056AD7001A5B19 /* PBXContainerItemProxy */ = {
			isa = PBXContainerItemProxy;
			containerPortal = 8803805B15056AD7001A5B19 /* Specta.xcodeproj */;
			proxyType = 2;
			remoteGlobalIDString = E9B777B314BA294C00D8DC76;
			remoteInfo = "Specta-iOSTests";
		};
		8803806D15056B15001A5B19 /* PBXContainerItemProxy */ = {
			isa = PBXContainerItemProxy;
			containerPortal = 8803805B15056AD7001A5B19 /* Specta.xcodeproj */;
			proxyType = 1;
			remoteGlobalIDString = E9D96A2514B6B8AB007D9521;
			remoteInfo = Specta;
		};
		8803806F15056B1B001A5B19 /* PBXContainerItemProxy */ = {
			isa = PBXContainerItemProxy;
			containerPortal = 8803804815056ACA001A5B19 /* Expecta.xcodeproj */;
			proxyType = 1;
			remoteGlobalIDString = E9ACDF0B13B2DD520010F4D7;
			remoteInfo = Expecta;
		};
		D0ED9DB517501806003859A6 /* PBXContainerItemProxy */ = {
			isa = PBXContainerItemProxy;
			containerPortal = 88CDF7B215000FCE00163A9F /* Project object */;
			proxyType = 1;
			remoteGlobalIDString = 88F440AA153DAC820097B4C3;
			remoteInfo = "ReactiveCocoa-iOS";
		};
		D0ED9DBD1750180B003859A6 /* PBXContainerItemProxy */ = {
			isa = PBXContainerItemProxy;
			containerPortal = 8803805B15056AD7001A5B19 /* Specta.xcodeproj */;
			proxyType = 1;
			remoteGlobalIDString = E9B777A314BA294B00D8DC76;
			remoteInfo = "Specta-iOS";
		};
		D0ED9DBF1750180B003859A6 /* PBXContainerItemProxy */ = {
			isa = PBXContainerItemProxy;
			containerPortal = 8803804815056ACA001A5B19 /* Expecta.xcodeproj */;
			proxyType = 1;
			remoteGlobalIDString = E93067CD13B2E6D100EA26FF;
			remoteInfo = "Expecta-iOS";
		};
		D0F117C2179F0A91006CE68F /* PBXContainerItemProxy */ = {
			isa = PBXContainerItemProxy;
			containerPortal = 88CDF7B215000FCE00163A9F /* Project object */;
			proxyType = 1;
			remoteGlobalIDString = 88F440AA153DAC820097B4C3;
			remoteInfo = "ReactiveCocoa-iOS";
		};
/* End PBXContainerItemProxy section */

/* Begin PBXCopyFilesBuildPhase section */
		8820937F1501C94E00796685 /* Copy Frameworks */ = {
			isa = PBXCopyFilesBuildPhase;
			buildActionMask = 2147483647;
			dstPath = "";
			dstSubfolderSpec = 10;
			files = (
				D0DFBCD015DD70CC009DADB3 /* ReactiveCocoa.framework in Copy Frameworks */,
			);
			name = "Copy Frameworks";
			runOnlyForDeploymentPostprocessing = 0;
		};
/* End PBXCopyFilesBuildPhase section */

/* Begin PBXFileReference section */
		1668027817FE75E900C724B4 /* UICollectionViewCell+RACSupport.h */ = {isa = PBXFileReference; fileEncoding = 4; lastKnownFileType = sourcecode.c.h; path = "UICollectionViewCell+RACSupport.h"; sourceTree = "<group>"; };
		1668027917FE75E900C724B4 /* UICollectionViewCell+RACSupport.m */ = {isa = PBXFileReference; fileEncoding = 4; lastKnownFileType = sourcecode.c.objc; path = "UICollectionViewCell+RACSupport.m"; sourceTree = "<group>"; };
		1668028117FE774800C724B4 /* UICollectionViewCellRACSupportSpec.m */ = {isa = PBXFileReference; fileEncoding = 4; lastKnownFileType = sourcecode.c.objc; path = UICollectionViewCellRACSupportSpec.m; sourceTree = "<group>"; };
		1860F412177C91B500C7B3C9 /* ReactiveCocoa-iOS-UIKitTestHost.app */ = {isa = PBXFileReference; explicitFileType = wrapper.application; includeInIndex = 0; path = "ReactiveCocoa-iOS-UIKitTestHost.app"; sourceTree = BUILT_PRODUCTS_DIR; };
		1860F413177C91B500C7B3C9 /* UIKit.framework */ = {isa = PBXFileReference; lastKnownFileType = wrapper.framework; name = UIKit.framework; path = Library/Frameworks/UIKit.framework; sourceTree = DEVELOPER_DIR; };
		1860F415177C91B500C7B3C9 /* Foundation.framework */ = {isa = PBXFileReference; lastKnownFileType = wrapper.framework; name = Foundation.framework; path = Library/Frameworks/Foundation.framework; sourceTree = DEVELOPER_DIR; };
		1860F417177C91B500C7B3C9 /* CoreGraphics.framework */ = {isa = PBXFileReference; lastKnownFileType = wrapper.framework; name = CoreGraphics.framework; path = Library/Frameworks/CoreGraphics.framework; sourceTree = DEVELOPER_DIR; };
		1860F41B177C91B500C7B3C9 /* ReactiveCocoa-iOS-UIKitTestHost-Info.plist */ = {isa = PBXFileReference; lastKnownFileType = text.plist.xml; path = "ReactiveCocoa-iOS-UIKitTestHost-Info.plist"; sourceTree = "<group>"; };
		1860F41D177C91B500C7B3C9 /* en */ = {isa = PBXFileReference; lastKnownFileType = text.plist.strings; name = en; path = en.lproj/InfoPlist.strings; sourceTree = "<group>"; };
		1860F41F177C91B500C7B3C9 /* main.m */ = {isa = PBXFileReference; lastKnownFileType = sourcecode.c.objc; path = main.m; sourceTree = "<group>"; };
		1860F421177C91B500C7B3C9 /* ReactiveCocoa-iOS-UIKitTestHost-Prefix.pch */ = {isa = PBXFileReference; lastKnownFileType = sourcecode.c.h; path = "ReactiveCocoa-iOS-UIKitTestHost-Prefix.pch"; sourceTree = "<group>"; };
		1860F422177C91B500C7B3C9 /* RACAppDelegate.h */ = {isa = PBXFileReference; lastKnownFileType = sourcecode.c.h; path = RACAppDelegate.h; sourceTree = "<group>"; };
		1860F423177C91B500C7B3C9 /* RACAppDelegate.m */ = {isa = PBXFileReference; lastKnownFileType = sourcecode.c.objc; path = RACAppDelegate.m; sourceTree = "<group>"; };
		1860F425177C91B500C7B3C9 /* Default.png */ = {isa = PBXFileReference; lastKnownFileType = image.png; path = Default.png; sourceTree = "<group>"; };
		1860F427177C91B500C7B3C9 /* Default@2x.png */ = {isa = PBXFileReference; lastKnownFileType = image.png; path = "Default@2x.png"; sourceTree = "<group>"; };
		1860F429177C91B500C7B3C9 /* Default-568h@2x.png */ = {isa = PBXFileReference; lastKnownFileType = image.png; path = "Default-568h@2x.png"; sourceTree = "<group>"; };
		1860F430177C91B500C7B3C9 /* ReactiveCocoa-iOS-UIKitTestHostTests.octest */ = {isa = PBXFileReference; explicitFileType = wrapper.cfbundle; includeInIndex = 0; path = "ReactiveCocoa-iOS-UIKitTestHostTests.octest"; sourceTree = BUILT_PRODUCTS_DIR; };
		1860F431177C91B500C7B3C9 /* SenTestingKit.framework */ = {isa = PBXFileReference; lastKnownFileType = wrapper.framework; name = SenTestingKit.framework; path = Library/Frameworks/SenTestingKit.framework; sourceTree = DEVELOPER_DIR; };
		1860F43B177C91B500C7B3C9 /* en */ = {isa = PBXFileReference; lastKnownFileType = text.plist.strings; name = en; path = en.lproj/InfoPlist.strings; sourceTree = "<group>"; };
		1860F455177C96B200C7B3C9 /* ReactiveCocoa-iOS-UIKitTestHostTests-Info.plist */ = {isa = PBXFileReference; fileEncoding = 4; lastKnownFileType = text.plist.xml; name = "ReactiveCocoa-iOS-UIKitTestHostTests-Info.plist"; path = "ReactiveCocoaTests/UIKit/UIKitTests/ReactiveCocoa-iOS-UIKitTestHostTests-Info.plist"; sourceTree = SOURCE_ROOT; };
		1860F457177C972E00C7B3C9 /* ReactiveCocoa-iOS-UIKitTest-Prefix.pch */ = {isa = PBXFileReference; lastKnownFileType = sourcecode.c.h; name = "ReactiveCocoa-iOS-UIKitTest-Prefix.pch"; path = "ReactiveCocoaTests/UIKit/UIKitTests/ReactiveCocoa-iOS-UIKitTest-Prefix.pch"; sourceTree = SOURCE_ROOT; };
		1E89337F171647A5009071B0 /* NSObjectRACPropertySubscribingExamples.h */ = {isa = PBXFileReference; fileEncoding = 4; lastKnownFileType = sourcecode.c.h; path = NSObjectRACPropertySubscribingExamples.h; sourceTree = "<group>"; };
		1E893380171647A5009071B0 /* NSObjectRACPropertySubscribingExamples.m */ = {isa = PBXFileReference; fileEncoding = 4; lastKnownFileType = sourcecode.c.objc; path = NSObjectRACPropertySubscribingExamples.m; sourceTree = "<group>"; };
		1EC06B15173CB04000365258 /* UIGestureRecognizer+RACSupport.h */ = {isa = PBXFileReference; fileEncoding = 4; lastKnownFileType = sourcecode.c.h; path = "UIGestureRecognizer+RACSupport.h"; sourceTree = "<group>"; };
		1EC06B16173CB04000365258 /* UIGestureRecognizer+RACSupport.m */ = {isa = PBXFileReference; fileEncoding = 4; lastKnownFileType = sourcecode.c.objc; path = "UIGestureRecognizer+RACSupport.m"; sourceTree = "<group>"; };
		27A887C71703DB4F00040001 /* UIBarButtonItem+RACSupport.h */ = {isa = PBXFileReference; fileEncoding = 4; lastKnownFileType = sourcecode.c.h; path = "UIBarButtonItem+RACSupport.h"; sourceTree = "<group>"; };
		27A887C81703DB4F00040001 /* UIBarButtonItem+RACSupport.m */ = {isa = PBXFileReference; fileEncoding = 4; lastKnownFileType = sourcecode.c.objc; path = "UIBarButtonItem+RACSupport.m"; sourceTree = "<group>"; };
		554D9E5B181064E200F21262 /* UIRefreshControl+RACSupport.h */ = {isa = PBXFileReference; fileEncoding = 4; lastKnownFileType = sourcecode.c.h; path = "UIRefreshControl+RACSupport.h"; sourceTree = "<group>"; };
		554D9E5C181064E200F21262 /* UIRefreshControl+RACSupport.m */ = {isa = PBXFileReference; fileEncoding = 4; lastKnownFileType = sourcecode.c.objc; path = "UIRefreshControl+RACSupport.m"; sourceTree = "<group>"; };
		5564542318107275002BD2E4 /* UIRefreshControlRACSupportSpec.m */ = {isa = PBXFileReference; fileEncoding = 4; lastKnownFileType = sourcecode.c.objc; path = UIRefreshControlRACSupportSpec.m; sourceTree = "<group>"; };
		557A4B58177648C7008EF796 /* UIActionSheet+RACSupport.h */ = {isa = PBXFileReference; fileEncoding = 4; lastKnownFileType = sourcecode.c.h; path = "UIActionSheet+RACSupport.h"; sourceTree = "<group>"; };
		557A4B59177648C7008EF796 /* UIActionSheet+RACSupport.m */ = {isa = PBXFileReference; fileEncoding = 4; lastKnownFileType = sourcecode.c.objc; path = "UIActionSheet+RACSupport.m"; sourceTree = "<group>"; };
		5EE9A7911760D61300EAF5A2 /* UIButton+RACSupport.h */ = {isa = PBXFileReference; fileEncoding = 4; lastKnownFileType = sourcecode.c.h; path = "UIButton+RACSupport.h"; sourceTree = "<group>"; };
		5EE9A7921760D61300EAF5A2 /* UIButton+RACSupport.m */ = {isa = PBXFileReference; fileEncoding = 4; lastKnownFileType = sourcecode.c.objc; path = "UIButton+RACSupport.m"; sourceTree = "<group>"; };
		5EE9A79A1760D88500EAF5A2 /* UIButtonRACSupportSpec.m */ = {isa = PBXFileReference; fileEncoding = 4; lastKnownFileType = sourcecode.c.objc; path = UIButtonRACSupportSpec.m; sourceTree = "<group>"; };
		5F016DF217B10AA8002EEC69 /* UIControl+RACSupportPrivate.h */ = {isa = PBXFileReference; fileEncoding = 4; lastKnownFileType = sourcecode.c.h; path = "UIControl+RACSupportPrivate.h"; sourceTree = "<group>"; };
		5F016DF317B10AA8002EEC69 /* UIControl+RACSupportPrivate.m */ = {isa = PBXFileReference; fileEncoding = 4; lastKnownFileType = sourcecode.c.objc; path = "UIControl+RACSupportPrivate.m"; sourceTree = "<group>"; };
		5F2447AC167E87C50062180C /* RACKVOChannelSpec.m */ = {isa = PBXFileReference; fileEncoding = 4; lastKnownFileType = sourcecode.c.objc; path = RACKVOChannelSpec.m; sourceTree = "<group>"; };
		5F45A883168CFA3E00B58A2B /* RACKVOChannel.h */ = {isa = PBXFileReference; fileEncoding = 4; lastKnownFileType = sourcecode.c.h; path = RACKVOChannel.h; sourceTree = "<group>"; };
		5F45A884168CFA3E00B58A2B /* RACKVOChannel.m */ = {isa = PBXFileReference; fileEncoding = 4; lastKnownFileType = sourcecode.c.objc; path = RACKVOChannel.m; sourceTree = "<group>"; };
		5F6FE8511692568A00A8D7A6 /* RACChannel.h */ = {isa = PBXFileReference; fileEncoding = 4; lastKnownFileType = sourcecode.c.h; path = RACChannel.h; sourceTree = "<group>"; };
		5F6FE8521692568A00A8D7A6 /* RACChannel.m */ = {isa = PBXFileReference; fileEncoding = 4; lastKnownFileType = sourcecode.c.objc; path = RACChannel.m; sourceTree = "<group>"; };
		5F70B2AD17AB1829009AEDF9 /* UIDatePicker+RACSupport.h */ = {isa = PBXFileReference; fileEncoding = 4; lastKnownFileType = sourcecode.c.h; path = "UIDatePicker+RACSupport.h"; sourceTree = "<group>"; };
		5F70B2AE17AB1829009AEDF9 /* UIDatePicker+RACSupport.m */ = {isa = PBXFileReference; fileEncoding = 4; lastKnownFileType = sourcecode.c.objc; path = "UIDatePicker+RACSupport.m"; sourceTree = "<group>"; };
		5F70B2B617AB1856009AEDF9 /* UISegmentedControl+RACSupport.h */ = {isa = PBXFileReference; fileEncoding = 4; lastKnownFileType = sourcecode.c.h; path = "UISegmentedControl+RACSupport.h"; sourceTree = "<group>"; };
		5F70B2B717AB1856009AEDF9 /* UISegmentedControl+RACSupport.m */ = {isa = PBXFileReference; fileEncoding = 4; lastKnownFileType = sourcecode.c.objc; path = "UISegmentedControl+RACSupport.m"; sourceTree = "<group>"; };
		5F70B2B817AB1856009AEDF9 /* UISlider+RACSupport.h */ = {isa = PBXFileReference; fileEncoding = 4; lastKnownFileType = sourcecode.c.h; path = "UISlider+RACSupport.h"; sourceTree = "<group>"; };
		5F70B2B917AB1856009AEDF9 /* UISlider+RACSupport.m */ = {isa = PBXFileReference; fileEncoding = 4; lastKnownFileType = sourcecode.c.objc; path = "UISlider+RACSupport.m"; sourceTree = "<group>"; };
		5F70B2BA17AB1857009AEDF9 /* UIStepper+RACSupport.h */ = {isa = PBXFileReference; fileEncoding = 4; lastKnownFileType = sourcecode.c.h; path = "UIStepper+RACSupport.h"; sourceTree = "<group>"; };
		5F70B2BB17AB1857009AEDF9 /* UIStepper+RACSupport.m */ = {isa = PBXFileReference; fileEncoding = 4; lastKnownFileType = sourcecode.c.objc; path = "UIStepper+RACSupport.m"; sourceTree = "<group>"; };
		5F70B2BC17AB1857009AEDF9 /* UISwitch+RACSupport.h */ = {isa = PBXFileReference; fileEncoding = 4; lastKnownFileType = sourcecode.c.h; path = "UISwitch+RACSupport.h"; sourceTree = "<group>"; };
		5F70B2BD17AB1857009AEDF9 /* UISwitch+RACSupport.m */ = {isa = PBXFileReference; fileEncoding = 4; lastKnownFileType = sourcecode.c.objc; path = "UISwitch+RACSupport.m"; sourceTree = "<group>"; };
		5F773DE8169B46670023069D /* NSEnumerator+RACSupport.h */ = {isa = PBXFileReference; fileEncoding = 4; lastKnownFileType = sourcecode.c.h; path = "NSEnumerator+RACSupport.h"; sourceTree = "<group>"; };
		5F773DE9169B46670023069D /* NSEnumerator+RACSupport.m */ = {isa = PBXFileReference; fileEncoding = 4; lastKnownFileType = sourcecode.c.objc; path = "NSEnumerator+RACSupport.m"; sourceTree = "<group>"; };
		5F773DEF169B48830023069D /* NSEnumeratorRACSequenceAdditionsSpec.m */ = {isa = PBXFileReference; fileEncoding = 4; lastKnownFileType = sourcecode.c.objc; path = NSEnumeratorRACSequenceAdditionsSpec.m; sourceTree = "<group>"; };
		5F7EFECC168FBC4B0037E500 /* RACChannelExamples.h */ = {isa = PBXFileReference; fileEncoding = 4; lastKnownFileType = sourcecode.c.h; path = RACChannelExamples.h; sourceTree = "<group>"; };
		5F7EFECD168FBC4B0037E500 /* RACChannelExamples.m */ = {isa = PBXFileReference; fileEncoding = 4; lastKnownFileType = sourcecode.c.objc; path = RACChannelExamples.m; sourceTree = "<group>"; };
		5F7EFECE168FBC4B0037E500 /* RACChannelSpec.m */ = {isa = PBXFileReference; fileEncoding = 4; lastKnownFileType = sourcecode.c.objc; path = RACChannelSpec.m; sourceTree = "<group>"; };
		5F9743F51694A2460024EB82 /* RACEagerSequence.h */ = {isa = PBXFileReference; fileEncoding = 4; lastKnownFileType = sourcecode.c.h; path = RACEagerSequence.h; sourceTree = "<group>"; };
		5F9743F61694A2460024EB82 /* RACEagerSequence.m */ = {isa = PBXFileReference; fileEncoding = 4; lastKnownFileType = sourcecode.c.objc; path = RACEagerSequence.m; sourceTree = "<group>"; };
		5FAF5223174D4C2000CAC810 /* ReactiveCocoaTests-iOS.octest */ = {isa = PBXFileReference; explicitFileType = wrapper.cfbundle; includeInIndex = 0; path = "ReactiveCocoaTests-iOS.octest"; sourceTree = BUILT_PRODUCTS_DIR; };
		5FAF5261174D4D8E00CAC810 /* UIBarButtonItemRACSupportSpec.m */ = {isa = PBXFileReference; fileEncoding = 4; lastKnownFileType = sourcecode.c.objc; path = UIBarButtonItemRACSupportSpec.m; sourceTree = "<group>"; };
		5FAF5288174E9CD200CAC810 /* CoreGraphics.framework */ = {isa = PBXFileReference; lastKnownFileType = wrapper.framework; name = CoreGraphics.framework; path = Platforms/iPhoneOS.platform/Developer/SDKs/iPhoneOS6.1.sdk/System/Library/Frameworks/CoreGraphics.framework; sourceTree = DEVELOPER_DIR; };
		5FD7DC7B174F9EEB008710B4 /* UIKit.framework */ = {isa = PBXFileReference; lastKnownFileType = wrapper.framework; name = UIKit.framework; path = System/Library/Frameworks/UIKit.framework; sourceTree = SDKROOT; };
		5FDC35011736F54600792E52 /* NSString+RACKeyPathUtilities.h */ = {isa = PBXFileReference; fileEncoding = 4; lastKnownFileType = sourcecode.c.h; path = "NSString+RACKeyPathUtilities.h"; sourceTree = "<group>"; };
		5FDC35021736F54700792E52 /* NSString+RACKeyPathUtilities.m */ = {isa = PBXFileReference; fileEncoding = 4; lastKnownFileType = sourcecode.c.objc; path = "NSString+RACKeyPathUtilities.m"; sourceTree = "<group>"; };
		5FDC350E1736F81800792E52 /* NSStringRACKeyPathUtilitiesSpec.m */ = {isa = PBXFileReference; fileEncoding = 4; lastKnownFileType = sourcecode.c.objc; path = NSStringRACKeyPathUtilitiesSpec.m; sourceTree = "<group>"; };
		6E58405316F22D7500F588A6 /* NSObject+RACDeallocating.h */ = {isa = PBXFileReference; fileEncoding = 4; lastKnownFileType = sourcecode.c.h; path = "NSObject+RACDeallocating.h"; sourceTree = "<group>"; };
		6E58405416F22D7500F588A6 /* NSObject+RACDeallocating.m */ = {isa = PBXFileReference; fileEncoding = 4; lastKnownFileType = sourcecode.c.objc; path = "NSObject+RACDeallocating.m"; sourceTree = "<group>"; };
		6E58405E16F3414200F588A6 /* NSObjectRACDeallocatingSpec.m */ = {isa = PBXFileReference; fileEncoding = 4; lastKnownFileType = sourcecode.c.objc; path = NSObjectRACDeallocatingSpec.m; sourceTree = "<group>"; };
		8801E7501644BDE200A155FE /* NSObjectRACLiftingSpec.m */ = {isa = PBXFileReference; fileEncoding = 4; lastKnownFileType = sourcecode.c.objc; path = NSObjectRACLiftingSpec.m; sourceTree = "<group>"; };
		88037F8315056328001A5B19 /* ReactiveCocoa.framework */ = {isa = PBXFileReference; explicitFileType = wrapper.framework; includeInIndex = 0; path = ReactiveCocoa.framework; sourceTree = BUILT_PRODUCTS_DIR; };
		88037F8C15056328001A5B19 /* ReactiveCocoa.h */ = {isa = PBXFileReference; lastKnownFileType = sourcecode.c.h; path = ReactiveCocoa.h; sourceTree = "<group>"; };
		8803804815056ACA001A5B19 /* Expecta.xcodeproj */ = {isa = PBXFileReference; lastKnownFileType = "wrapper.pb-project"; name = Expecta.xcodeproj; path = ../../external/expecta/Expecta.xcodeproj; sourceTree = "<group>"; };
		8803805B15056AD7001A5B19 /* Specta.xcodeproj */ = {isa = PBXFileReference; lastKnownFileType = "wrapper.pb-project"; name = Specta.xcodeproj; path = ../../external/specta/Specta.xcodeproj; sourceTree = "<group>"; };
		880B9174150B09190008488E /* RACSubject.h */ = {isa = PBXFileReference; fileEncoding = 4; lastKnownFileType = sourcecode.c.h; path = RACSubject.h; sourceTree = "<group>"; };
		880B9175150B09190008488E /* RACSubject.m */ = {isa = PBXFileReference; fileEncoding = 4; lastKnownFileType = sourcecode.c.objc; path = RACSubject.m; sourceTree = "<group>"; };
		880D7A5816F7B351004A3361 /* NSObject+RACSelectorSignal.h */ = {isa = PBXFileReference; fileEncoding = 4; lastKnownFileType = sourcecode.c.h; path = "NSObject+RACSelectorSignal.h"; sourceTree = "<group>"; };
		880D7A5916F7B351004A3361 /* NSObject+RACSelectorSignal.m */ = {isa = PBXFileReference; fileEncoding = 4; lastKnownFileType = sourcecode.c.objc; path = "NSObject+RACSelectorSignal.m"; sourceTree = "<group>"; };
		880D7A6516F7BB1A004A3361 /* NSObjectRACSelectorSignalSpec.m */ = {isa = PBXFileReference; fileEncoding = 4; lastKnownFileType = sourcecode.c.objc; path = NSObjectRACSelectorSignalSpec.m; sourceTree = "<group>"; };
		880D7A6716F7BCC7004A3361 /* RACSubclassObject.h */ = {isa = PBXFileReference; fileEncoding = 4; lastKnownFileType = sourcecode.c.h; path = RACSubclassObject.h; sourceTree = "<group>"; };
		880D7A6816F7BCC7004A3361 /* RACSubclassObject.m */ = {isa = PBXFileReference; fileEncoding = 4; lastKnownFileType = sourcecode.c.objc; path = RACSubclassObject.m; sourceTree = "<group>"; };
		881B37CA152260BF0079220B /* RACUnit.h */ = {isa = PBXFileReference; fileEncoding = 4; lastKnownFileType = sourcecode.c.h; path = RACUnit.h; sourceTree = "<group>"; };
		881B37CB152260BF0079220B /* RACUnit.m */ = {isa = PBXFileReference; fileEncoding = 4; lastKnownFileType = sourcecode.c.objc; path = RACUnit.m; sourceTree = "<group>"; };
		881E86A01669304700667F7B /* RACCompoundDisposable.h */ = {isa = PBXFileReference; fileEncoding = 4; lastKnownFileType = sourcecode.c.h; path = RACCompoundDisposable.h; sourceTree = "<group>"; };
		881E86A11669304700667F7B /* RACCompoundDisposable.m */ = {isa = PBXFileReference; fileEncoding = 4; lastKnownFileType = sourcecode.c.objc; path = RACCompoundDisposable.m; sourceTree = "<group>"; };
		881E86B91669350B00667F7B /* RACCompoundDisposableSpec.m */ = {isa = PBXFileReference; fileEncoding = 4; lastKnownFileType = sourcecode.c.objc; path = RACCompoundDisposableSpec.m; sourceTree = "<group>"; };
		881E87AA16695C5600667F7B /* RACQueueScheduler.h */ = {isa = PBXFileReference; fileEncoding = 4; lastKnownFileType = sourcecode.c.h; path = RACQueueScheduler.h; sourceTree = "<group>"; };
		881E87AB16695C5600667F7B /* RACQueueScheduler.m */ = {isa = PBXFileReference; fileEncoding = 4; lastKnownFileType = sourcecode.c.objc; path = RACQueueScheduler.m; sourceTree = "<group>"; };
		881E87B016695EDF00667F7B /* RACImmediateScheduler.h */ = {isa = PBXFileReference; fileEncoding = 4; lastKnownFileType = sourcecode.c.h; path = RACImmediateScheduler.h; sourceTree = "<group>"; };
		881E87B116695EDF00667F7B /* RACImmediateScheduler.m */ = {isa = PBXFileReference; fileEncoding = 4; lastKnownFileType = sourcecode.c.objc; path = RACImmediateScheduler.m; sourceTree = "<group>"; };
		881E87C21669635F00667F7B /* RACSubscriptionScheduler.h */ = {isa = PBXFileReference; fileEncoding = 4; lastKnownFileType = sourcecode.c.h; path = RACSubscriptionScheduler.h; sourceTree = "<group>"; };
		881E87C31669636000667F7B /* RACSubscriptionScheduler.m */ = {isa = PBXFileReference; fileEncoding = 4; lastKnownFileType = sourcecode.c.objc; path = RACSubscriptionScheduler.m; sourceTree = "<group>"; };
		8820937B1501C8A600796685 /* RACSignalSpec.m */ = {isa = PBXFileReference; fileEncoding = 4; lastKnownFileType = sourcecode.c.objc; path = RACSignalSpec.m; sourceTree = "<group>"; };
		882093E61501E6CB00796685 /* NSControl+RACSupport.h */ = {isa = PBXFileReference; fileEncoding = 4; lastKnownFileType = sourcecode.c.h; path = "NSControl+RACSupport.h"; sourceTree = "<group>"; };
		882093E71501E6CB00796685 /* NSControl+RACSupport.m */ = {isa = PBXFileReference; fileEncoding = 4; lastKnownFileType = sourcecode.c.objc; path = "NSControl+RACSupport.m"; sourceTree = "<group>"; };
		882093E91501E6EE00796685 /* RACCommand.h */ = {isa = PBXFileReference; fileEncoding = 4; lastKnownFileType = sourcecode.c.h; lineEnding = 0; path = RACCommand.h; sourceTree = "<group>"; xcLanguageSpecificationIdentifier = xcode.lang.objcpp; };
		882093EA1501E6EE00796685 /* RACCommand.m */ = {isa = PBXFileReference; fileEncoding = 4; lastKnownFileType = sourcecode.c.objc; lineEnding = 0; path = RACCommand.m; sourceTree = "<group>"; xcLanguageSpecificationIdentifier = xcode.lang.objc; };
		882CCA1D15F1564D00937D6E /* RACCommandSpec.m */ = {isa = PBXFileReference; fileEncoding = 4; lastKnownFileType = sourcecode.c.objc; path = RACCommandSpec.m; sourceTree = "<group>"; };
		882D071717614FA7009EDA69 /* RACTargetQueueScheduler.h */ = {isa = PBXFileReference; fileEncoding = 4; lastKnownFileType = sourcecode.c.h; path = RACTargetQueueScheduler.h; sourceTree = "<group>"; };
		882D071817614FA7009EDA69 /* RACTargetQueueScheduler.m */ = {isa = PBXFileReference; fileEncoding = 4; lastKnownFileType = sourcecode.c.objc; path = RACTargetQueueScheduler.m; sourceTree = "<group>"; };
		882D07201761521B009EDA69 /* RACQueueScheduler+Subclass.h */ = {isa = PBXFileReference; lastKnownFileType = sourcecode.c.h; path = "RACQueueScheduler+Subclass.h"; sourceTree = "<group>"; };
		88302BFB1762A9E6003633BD /* RACTestExampleScheduler.h */ = {isa = PBXFileReference; fileEncoding = 4; lastKnownFileType = sourcecode.c.h; path = RACTestExampleScheduler.h; sourceTree = "<group>"; };
		88302BFC1762A9E6003633BD /* RACTestExampleScheduler.m */ = {isa = PBXFileReference; fileEncoding = 4; lastKnownFileType = sourcecode.c.objc; path = RACTestExampleScheduler.m; sourceTree = "<group>"; };
		88302C2D1762C180003633BD /* RACTargetQueueSchedulerSpec.m */ = {isa = PBXFileReference; fileEncoding = 4; lastKnownFileType = sourcecode.c.objc; path = RACTargetQueueSchedulerSpec.m; sourceTree = "<group>"; };
		8837EA1416A5A33300FC3CDF /* RACKVOTrampoline.h */ = {isa = PBXFileReference; fileEncoding = 4; lastKnownFileType = sourcecode.c.h; path = RACKVOTrampoline.h; sourceTree = "<group>"; };
		8837EA1516A5A33300FC3CDF /* RACKVOTrampoline.m */ = {isa = PBXFileReference; fileEncoding = 4; lastKnownFileType = sourcecode.c.objc; path = RACKVOTrampoline.m; sourceTree = "<group>"; };
		883A84D81513964B006DB4C7 /* RACBehaviorSubject.h */ = {isa = PBXFileReference; fileEncoding = 4; lastKnownFileType = sourcecode.c.h; path = RACBehaviorSubject.h; sourceTree = "<group>"; };
		883A84D91513964B006DB4C7 /* RACBehaviorSubject.m */ = {isa = PBXFileReference; fileEncoding = 4; lastKnownFileType = sourcecode.c.objc; lineEnding = 0; path = RACBehaviorSubject.m; sourceTree = "<group>"; xcLanguageSpecificationIdentifier = xcode.lang.objc; };
		883A84DD1513B5EC006DB4C7 /* RACDisposable.h */ = {isa = PBXFileReference; fileEncoding = 4; lastKnownFileType = sourcecode.c.h; path = RACDisposable.h; sourceTree = "<group>"; };
		883A84DE1513B5EC006DB4C7 /* RACDisposable.m */ = {isa = PBXFileReference; fileEncoding = 4; lastKnownFileType = sourcecode.c.objc; path = RACDisposable.m; sourceTree = "<group>"; };
		88442A321608A9AD00636B49 /* RACTestObject.h */ = {isa = PBXFileReference; fileEncoding = 4; lastKnownFileType = sourcecode.c.h; path = RACTestObject.h; sourceTree = "<group>"; };
		88442A331608A9AD00636B49 /* RACTestObject.m */ = {isa = PBXFileReference; fileEncoding = 4; lastKnownFileType = sourcecode.c.objc; path = RACTestObject.m; sourceTree = "<group>"; };
		88442C8716090C1500636B49 /* NSData+RACSupport.h */ = {isa = PBXFileReference; lastKnownFileType = sourcecode.c.h; path = "NSData+RACSupport.h"; sourceTree = "<group>"; };
		88442C8816090C1500636B49 /* NSData+RACSupport.m */ = {isa = PBXFileReference; lastKnownFileType = sourcecode.c.objc; path = "NSData+RACSupport.m"; sourceTree = "<group>"; };
		88442C8916090C1500636B49 /* NSFileHandle+RACSupport.h */ = {isa = PBXFileReference; lastKnownFileType = sourcecode.c.h; path = "NSFileHandle+RACSupport.h"; sourceTree = "<group>"; };
		88442C8A16090C1500636B49 /* NSFileHandle+RACSupport.m */ = {isa = PBXFileReference; lastKnownFileType = sourcecode.c.objc; path = "NSFileHandle+RACSupport.m"; sourceTree = "<group>"; };
		88442C8B16090C1500636B49 /* NSNotificationCenter+RACSupport.h */ = {isa = PBXFileReference; lastKnownFileType = sourcecode.c.h; path = "NSNotificationCenter+RACSupport.h"; sourceTree = "<group>"; };
		88442C8C16090C1500636B49 /* NSNotificationCenter+RACSupport.m */ = {isa = PBXFileReference; lastKnownFileType = sourcecode.c.objc; path = "NSNotificationCenter+RACSupport.m"; sourceTree = "<group>"; };
		88442C8D16090C1500636B49 /* NSString+RACSupport.h */ = {isa = PBXFileReference; lastKnownFileType = sourcecode.c.h; path = "NSString+RACSupport.h"; sourceTree = "<group>"; };
		88442C8E16090C1500636B49 /* NSString+RACSupport.m */ = {isa = PBXFileReference; lastKnownFileType = sourcecode.c.objc; path = "NSString+RACSupport.m"; sourceTree = "<group>"; };
		884476E2152367D100958F44 /* RACScopedDisposable.h */ = {isa = PBXFileReference; fileEncoding = 4; lastKnownFileType = sourcecode.c.h; path = RACScopedDisposable.h; sourceTree = "<group>"; };
		884476E3152367D100958F44 /* RACScopedDisposable.m */ = {isa = PBXFileReference; fileEncoding = 4; lastKnownFileType = sourcecode.c.objc; path = RACScopedDisposable.m; sourceTree = "<group>"; };
		884848B515F658B800B11BD0 /* NSControlRACSupportSpec.m */ = {isa = PBXFileReference; fileEncoding = 4; lastKnownFileType = sourcecode.c.objc; path = NSControlRACSupportSpec.m; sourceTree = "<group>"; };
		8851A38A16161D500050D47F /* NSObjectRACPropertySubscribingSpec.m */ = {isa = PBXFileReference; fileEncoding = 4; lastKnownFileType = sourcecode.c.objc; path = NSObjectRACPropertySubscribingSpec.m; sourceTree = "<group>"; };
		8857BB81152A27A9009804CC /* NSObject+RACKVOWrapper.h */ = {isa = PBXFileReference; fileEncoding = 4; lastKnownFileType = sourcecode.c.h; path = "NSObject+RACKVOWrapper.h"; sourceTree = "<group>"; };
		886678701518DCD800DE77EC /* NSObject+RACPropertySubscribing.m */ = {isa = PBXFileReference; fileEncoding = 4; lastKnownFileType = sourcecode.c.objc; path = "NSObject+RACPropertySubscribing.m"; sourceTree = "<group>"; };
		886CEACC163DE669007632D1 /* RACBlockTrampolineSpec.m */ = {isa = PBXFileReference; fileEncoding = 4; lastKnownFileType = sourcecode.c.objc; path = RACBlockTrampolineSpec.m; sourceTree = "<group>"; };
		886CEAE0163DE942007632D1 /* NSObject+RACLifting.h */ = {isa = PBXFileReference; fileEncoding = 4; lastKnownFileType = sourcecode.c.h; path = "NSObject+RACLifting.h"; sourceTree = "<group>"; };
		886CEAE1163DE942007632D1 /* NSObject+RACLifting.m */ = {isa = PBXFileReference; fileEncoding = 4; lastKnownFileType = sourcecode.c.objc; path = "NSObject+RACLifting.m"; sourceTree = "<group>"; };
		886D98581667C86D00F22541 /* RACScheduler+Private.h */ = {isa = PBXFileReference; lastKnownFileType = sourcecode.c.h; path = "RACScheduler+Private.h"; sourceTree = "<group>"; };
		886F70281551CF920045D68B /* RACGroupedSignal.h */ = {isa = PBXFileReference; fileEncoding = 4; lastKnownFileType = sourcecode.c.h; lineEnding = 0; path = RACGroupedSignal.h; sourceTree = "<group>"; xcLanguageSpecificationIdentifier = xcode.lang.objcpp; };
		886F70291551CF920045D68B /* RACGroupedSignal.m */ = {isa = PBXFileReference; fileEncoding = 4; lastKnownFileType = sourcecode.c.objc; path = RACGroupedSignal.m; sourceTree = "<group>"; };
		887ACDA5165878A7009190AD /* NSInvocation+RACTypeParsing.h */ = {isa = PBXFileReference; fileEncoding = 4; lastKnownFileType = sourcecode.c.h; path = "NSInvocation+RACTypeParsing.h"; sourceTree = "<group>"; };
		887ACDA6165878A7009190AD /* NSInvocation+RACTypeParsing.m */ = {isa = PBXFileReference; fileEncoding = 4; lastKnownFileType = sourcecode.c.objc; path = "NSInvocation+RACTypeParsing.m"; sourceTree = "<group>"; };
		888439A11634E10D00DED0DB /* RACBlockTrampoline.h */ = {isa = PBXFileReference; fileEncoding = 4; lastKnownFileType = sourcecode.c.h; path = RACBlockTrampoline.h; sourceTree = "<group>"; };
		888439A21634E10D00DED0DB /* RACBlockTrampoline.m */ = {isa = PBXFileReference; fileEncoding = 4; lastKnownFileType = sourcecode.c.objc; path = RACBlockTrampoline.m; sourceTree = "<group>"; };
		8884DD641756ACF600F6C379 /* RACSignalStartExamples.m */ = {isa = PBXFileReference; fileEncoding = 4; lastKnownFileType = sourcecode.c.objc; path = RACSignalStartExamples.m; sourceTree = "<group>"; };
		8884DD6A1756AD3600F6C379 /* RACSignalStartExamples.h */ = {isa = PBXFileReference; lastKnownFileType = sourcecode.c.h; path = RACSignalStartExamples.h; sourceTree = "<group>"; };
		88977C3D1512914A00A09EC5 /* RACSignal.m */ = {isa = PBXFileReference; fileEncoding = 4; lastKnownFileType = sourcecode.c.objc; path = RACSignal.m; sourceTree = "<group>"; };
		889D0A7F15974B2A00F833E3 /* RACSubjectSpec.m */ = {isa = PBXFileReference; fileEncoding = 4; lastKnownFileType = sourcecode.c.objc; path = RACSubjectSpec.m; sourceTree = "<group>"; };
		88B76F8C153726B00053EAE2 /* RACTuple.h */ = {isa = PBXFileReference; fileEncoding = 4; lastKnownFileType = sourcecode.c.h; path = RACTuple.h; sourceTree = "<group>"; };
		88B76F8D153726B00053EAE2 /* RACTuple.m */ = {isa = PBXFileReference; fileEncoding = 4; lastKnownFileType = sourcecode.c.objc; path = RACTuple.m; sourceTree = "<group>"; };
		88C5A0231692460A0045EF05 /* RACMulticastConnection.h */ = {isa = PBXFileReference; fileEncoding = 4; lastKnownFileType = sourcecode.c.h; path = RACMulticastConnection.h; sourceTree = "<group>"; };
		88C5A025169246140045EF05 /* RACMulticastConnection.m */ = {isa = PBXFileReference; fileEncoding = 4; lastKnownFileType = sourcecode.c.objc; path = RACMulticastConnection.m; sourceTree = "<group>"; };
		88C5A02816924BFC0045EF05 /* RACMulticastConnectionSpec.m */ = {isa = PBXFileReference; fileEncoding = 4; lastKnownFileType = sourcecode.c.objc; path = RACMulticastConnectionSpec.m; sourceTree = "<group>"; };
		88CDF7BF15000FCE00163A9F /* Cocoa.framework */ = {isa = PBXFileReference; lastKnownFileType = wrapper.framework; name = Cocoa.framework; path = System/Library/Frameworks/Cocoa.framework; sourceTree = SDKROOT; };
		88CDF7C315000FCE00163A9F /* CoreData.framework */ = {isa = PBXFileReference; lastKnownFileType = wrapper.framework; name = CoreData.framework; path = System/Library/Frameworks/CoreData.framework; sourceTree = SDKROOT; };
		88CDF7C415000FCE00163A9F /* Foundation.framework */ = {isa = PBXFileReference; lastKnownFileType = wrapper.framework; name = Foundation.framework; path = System/Library/Frameworks/Foundation.framework; sourceTree = SDKROOT; };
		88CDF7C715000FCE00163A9F /* ReactiveCocoa-Info.plist */ = {isa = PBXFileReference; lastKnownFileType = text.plist; path = "ReactiveCocoa-Info.plist"; sourceTree = "<group>"; };
		88CDF7C915000FCE00163A9F /* en */ = {isa = PBXFileReference; lastKnownFileType = text.plist.strings; name = en; path = en.lproj/InfoPlist.strings; sourceTree = "<group>"; };
		88CDF7CD15000FCE00163A9F /* ReactiveCocoa-Prefix.pch */ = {isa = PBXFileReference; lastKnownFileType = sourcecode.c.h; path = "ReactiveCocoa-Prefix.pch"; sourceTree = "<group>"; };
		88CDF7DC15000FCF00163A9F /* ReactiveCocoaTests.octest */ = {isa = PBXFileReference; explicitFileType = wrapper.cfbundle; includeInIndex = 0; path = ReactiveCocoaTests.octest; sourceTree = BUILT_PRODUCTS_DIR; };
		88CDF7DD15000FCF00163A9F /* SenTestingKit.framework */ = {isa = PBXFileReference; lastKnownFileType = wrapper.framework; name = SenTestingKit.framework; path = Library/Frameworks/SenTestingKit.framework; sourceTree = DEVELOPER_DIR; };
		88CDF7E415000FCF00163A9F /* ReactiveCocoaTests-Info.plist */ = {isa = PBXFileReference; lastKnownFileType = text.plist; path = "ReactiveCocoaTests-Info.plist"; sourceTree = "<group>"; };
		88CDF7E615000FCF00163A9F /* en */ = {isa = PBXFileReference; lastKnownFileType = text.plist.strings; name = en; path = en.lproj/InfoPlist.strings; sourceTree = "<group>"; };
		88CDF7FA150019CA00163A9F /* RACSubscriber.h */ = {isa = PBXFileReference; fileEncoding = 4; lastKnownFileType = sourcecode.c.h; path = RACSubscriber.h; sourceTree = "<group>"; };
		88CDF7FB150019CA00163A9F /* RACSubscriber.m */ = {isa = PBXFileReference; fileEncoding = 4; lastKnownFileType = sourcecode.c.objc; path = RACSubscriber.m; sourceTree = "<group>"; };
		88CDF80415001CA800163A9F /* RACSignal.h */ = {isa = PBXFileReference; lastKnownFileType = sourcecode.c.h; path = RACSignal.h; sourceTree = "<group>"; };
		88CDF82915008BB900163A9F /* NSObject+RACKVOWrapper.m */ = {isa = PBXFileReference; fileEncoding = 4; lastKnownFileType = sourcecode.c.objc; path = "NSObject+RACKVOWrapper.m"; sourceTree = "<group>"; };
		88CDF82C15008C0500163A9F /* NSObject+RACPropertySubscribing.h */ = {isa = PBXFileReference; fileEncoding = 4; lastKnownFileType = sourcecode.c.h; lineEnding = 0; path = "NSObject+RACPropertySubscribing.h"; sourceTree = "<group>"; xcLanguageSpecificationIdentifier = xcode.lang.objcpp; };
		88D4AB3C1510F6C30011494F /* RACReplaySubject.h */ = {isa = PBXFileReference; fileEncoding = 4; lastKnownFileType = sourcecode.c.h; path = RACReplaySubject.h; sourceTree = "<group>"; };
		88D4AB3D1510F6C30011494F /* RACReplaySubject.m */ = {isa = PBXFileReference; fileEncoding = 4; lastKnownFileType = sourcecode.c.objc; lineEnding = 0; path = RACReplaySubject.m; sourceTree = "<group>"; xcLanguageSpecificationIdentifier = xcode.lang.objc; };
		88E2C6B2153C771C00C7493C /* RACScheduler.h */ = {isa = PBXFileReference; fileEncoding = 4; lastKnownFileType = sourcecode.c.h; path = RACScheduler.h; sourceTree = "<group>"; };
		88E2C6B3153C771C00C7493C /* RACScheduler.m */ = {isa = PBXFileReference; fileEncoding = 4; lastKnownFileType = sourcecode.c.objc; path = RACScheduler.m; sourceTree = "<group>"; };
		88F440AB153DAC820097B4C3 /* libReactiveCocoa-iOS.a */ = {isa = PBXFileReference; explicitFileType = archive.ar; includeInIndex = 0; path = "libReactiveCocoa-iOS.a"; sourceTree = BUILT_PRODUCTS_DIR; };
		88F440D1153DADEA0097B4C3 /* NSObject+RACAppKitBindings.h */ = {isa = PBXFileReference; fileEncoding = 4; lastKnownFileType = sourcecode.c.h; path = "NSObject+RACAppKitBindings.h"; sourceTree = "<group>"; };
		88F440D2153DADEA0097B4C3 /* NSObject+RACAppKitBindings.m */ = {isa = PBXFileReference; fileEncoding = 4; lastKnownFileType = sourcecode.c.objc; path = "NSObject+RACAppKitBindings.m"; sourceTree = "<group>"; };
		88F4425F153DC0450097B4C3 /* UIControl+RACSupport.h */ = {isa = PBXFileReference; fileEncoding = 4; lastKnownFileType = sourcecode.c.h; path = "UIControl+RACSupport.h"; sourceTree = "<group>"; };
		88F44260153DC0450097B4C3 /* UIControl+RACSupport.m */ = {isa = PBXFileReference; fileEncoding = 4; lastKnownFileType = sourcecode.c.objc; path = "UIControl+RACSupport.m"; sourceTree = "<group>"; };
		88F44264153DCAC50097B4C3 /* UITextField+RACSupport.h */ = {isa = PBXFileReference; fileEncoding = 4; lastKnownFileType = sourcecode.c.h; path = "UITextField+RACSupport.h"; sourceTree = "<group>"; };
		88F44265153DCAC50097B4C3 /* UITextField+RACSupport.m */ = {isa = PBXFileReference; fileEncoding = 4; lastKnownFileType = sourcecode.c.objc; path = "UITextField+RACSupport.m"; sourceTree = "<group>"; };
		88F5870515361C170084BD32 /* RACMulticastConnection+Private.h */ = {isa = PBXFileReference; fileEncoding = 4; lastKnownFileType = sourcecode.c.h; lineEnding = 0; path = "RACMulticastConnection+Private.h"; sourceTree = "<group>"; xcLanguageSpecificationIdentifier = xcode.lang.objcpp; };
		88FC735316114F9C00F8A774 /* RACSubscriptingAssignmentTrampoline.h */ = {isa = PBXFileReference; fileEncoding = 4; lastKnownFileType = sourcecode.c.h; path = RACSubscriptingAssignmentTrampoline.h; sourceTree = "<group>"; };
		88FC735416114F9C00F8A774 /* RACSubscriptingAssignmentTrampoline.m */ = {isa = PBXFileReference; fileEncoding = 4; lastKnownFileType = sourcecode.c.objc; path = RACSubscriptingAssignmentTrampoline.m; sourceTree = "<group>"; };
		88FC735A16114FFB00F8A774 /* RACSubscriptingAssignmentTrampolineSpec.m */ = {isa = PBXFileReference; fileEncoding = 4; lastKnownFileType = sourcecode.c.objc; path = RACSubscriptingAssignmentTrampolineSpec.m; sourceTree = "<group>"; };
		A1FCC27215666AA3008C9686 /* UITextView+RACSupport.h */ = {isa = PBXFileReference; fileEncoding = 4; lastKnownFileType = sourcecode.c.h; path = "UITextView+RACSupport.h"; sourceTree = "<group>"; };
		A1FCC27315666AA3008C9686 /* UITextView+RACSupport.m */ = {isa = PBXFileReference; fileEncoding = 4; lastKnownFileType = sourcecode.c.objc; path = "UITextView+RACSupport.m"; sourceTree = "<group>"; };
		A1FCC370156754A7008C9686 /* RACObjCRuntime.h */ = {isa = PBXFileReference; fileEncoding = 4; lastKnownFileType = sourcecode.c.h; path = RACObjCRuntime.h; sourceTree = "<group>"; };
		A1FCC371156754A7008C9686 /* RACObjCRuntime.m */ = {isa = PBXFileReference; fileEncoding = 4; lastKnownFileType = sourcecode.c.objc; path = RACObjCRuntime.m; sourceTree = "<group>"; };
		A1FCC3761567DED0008C9686 /* RACDelegateProxy.h */ = {isa = PBXFileReference; fileEncoding = 4; lastKnownFileType = sourcecode.c.h; path = RACDelegateProxy.h; sourceTree = "<group>"; };
		A1FCC3771567DED0008C9686 /* RACDelegateProxy.m */ = {isa = PBXFileReference; fileEncoding = 4; lastKnownFileType = sourcecode.c.objc; path = RACDelegateProxy.m; sourceTree = "<group>"; };
		AC65FD51176DECB1005ED22B /* UIAlertViewRACSupportSpec.m */ = {isa = PBXFileReference; fileEncoding = 4; lastKnownFileType = sourcecode.c.objc; path = UIAlertViewRACSupportSpec.m; sourceTree = "<group>"; };
		ACB0EAF11797DDD400942FFC /* UIAlertView+RACSupport.m */ = {isa = PBXFileReference; fileEncoding = 4; lastKnownFileType = sourcecode.c.objc; path = "UIAlertView+RACSupport.m"; sourceTree = "<group>"; };
		ACB0EAF21797DDD400942FFC /* UIAlertView+RACSupport.h */ = {isa = PBXFileReference; fileEncoding = 4; lastKnownFileType = sourcecode.c.h; path = "UIAlertView+RACSupport.h"; sourceTree = "<group>"; };
		D004BC9B177E1A2B00A5B8C5 /* UIActionSheetRACSupportSpec.m */ = {isa = PBXFileReference; fileEncoding = 4; lastKnownFileType = sourcecode.c.objc; name = UIActionSheetRACSupportSpec.m; path = ReactiveCocoaTests/UIActionSheetRACSupportSpec.m; sourceTree = SOURCE_ROOT; };
		D00930771788AB7B00EE7E8B /* RACTestScheduler.h */ = {isa = PBXFileReference; fileEncoding = 4; lastKnownFileType = sourcecode.c.h; path = RACTestScheduler.h; sourceTree = "<group>"; };
		D00930781788AB7B00EE7E8B /* RACTestScheduler.m */ = {isa = PBXFileReference; fileEncoding = 4; lastKnownFileType = sourcecode.c.objc; path = RACTestScheduler.m; sourceTree = "<group>"; };
		D011F9CF1782AFD400EE7E38 /* NSObjectRACAppKitBindingsSpec.m */ = {isa = PBXFileReference; fileEncoding = 4; lastKnownFileType = sourcecode.c.objc; path = NSObjectRACAppKitBindingsSpec.m; sourceTree = "<group>"; };
		D013A3D41807B5ED0072B6CE /* RACErrorSignal.h */ = {isa = PBXFileReference; fileEncoding = 4; lastKnownFileType = sourcecode.c.h; path = RACErrorSignal.h; sourceTree = "<group>"; };
		D013A3D51807B5ED0072B6CE /* RACErrorSignal.m */ = {isa = PBXFileReference; fileEncoding = 4; lastKnownFileType = sourcecode.c.objc; path = RACErrorSignal.m; sourceTree = "<group>"; };
		D013A3DC1807B7450072B6CE /* RACEmptySignal.h */ = {isa = PBXFileReference; fileEncoding = 4; lastKnownFileType = sourcecode.c.h; path = RACEmptySignal.h; sourceTree = "<group>"; };
		D013A3DD1807B7450072B6CE /* RACEmptySignal.m */ = {isa = PBXFileReference; fileEncoding = 4; lastKnownFileType = sourcecode.c.objc; path = RACEmptySignal.m; sourceTree = "<group>"; };
		D013A3E41807B7C30072B6CE /* RACReturnSignal.h */ = {isa = PBXFileReference; fileEncoding = 4; lastKnownFileType = sourcecode.c.h; path = RACReturnSignal.h; sourceTree = "<group>"; };
		D013A3E51807B7C30072B6CE /* RACReturnSignal.m */ = {isa = PBXFileReference; fileEncoding = 4; lastKnownFileType = sourcecode.c.objc; path = RACReturnSignal.m; sourceTree = "<group>"; };
		D013A3ED1807B9690072B6CE /* RACDynamicSignal.h */ = {isa = PBXFileReference; fileEncoding = 4; lastKnownFileType = sourcecode.c.h; path = RACDynamicSignal.h; sourceTree = "<group>"; };
		D013A3EE1807B9690072B6CE /* RACDynamicSignal.m */ = {isa = PBXFileReference; fileEncoding = 4; lastKnownFileType = sourcecode.c.objc; path = RACDynamicSignal.m; sourceTree = "<group>"; };
		D01DB9AE166819B9003E8F7F /* ReactiveCocoaTests-Prefix.pch */ = {isa = PBXFileReference; fileEncoding = 4; lastKnownFileType = sourcecode.c.h; path = "ReactiveCocoaTests-Prefix.pch"; sourceTree = "<group>"; };
		D020F3DA17F6A3E40092BED2 /* RACCompoundDisposableProvider.d */ = {isa = PBXFileReference; fileEncoding = 4; lastKnownFileType = sourcecode.dtrace; path = RACCompoundDisposableProvider.d; sourceTree = "<group>"; };
		D02221611678910900DBD031 /* RACTupleSpec.m */ = {isa = PBXFileReference; fileEncoding = 4; lastKnownFileType = sourcecode.c.objc; path = RACTupleSpec.m; sourceTree = "<group>"; };
		D02538A115E2D7FB005BACB8 /* RACBacktrace.h */ = {isa = PBXFileReference; lastKnownFileType = sourcecode.c.h; path = RACBacktrace.h; sourceTree = "<group>"; };
		D028DB72179E53CB00D1042F /* RACSerialDisposable.h */ = {isa = PBXFileReference; fileEncoding = 4; lastKnownFileType = sourcecode.c.h; path = RACSerialDisposable.h; sourceTree = "<group>"; };
		D028DB73179E53CB00D1042F /* RACSerialDisposable.m */ = {isa = PBXFileReference; fileEncoding = 4; lastKnownFileType = sourcecode.c.objc; path = RACSerialDisposable.m; sourceTree = "<group>"; };
		D028DB7C179E591E00D1042F /* RACSerialDisposableSpec.m */ = {isa = PBXFileReference; fileEncoding = 4; lastKnownFileType = sourcecode.c.objc; path = RACSerialDisposableSpec.m; sourceTree = "<group>"; };
		D028DB85179E616700D1042F /* UITableViewCell+RACSupport.h */ = {isa = PBXFileReference; fileEncoding = 4; lastKnownFileType = sourcecode.c.h; path = "UITableViewCell+RACSupport.h"; sourceTree = "<group>"; };
		D028DB86179E616700D1042F /* UITableViewCell+RACSupport.m */ = {isa = PBXFileReference; fileEncoding = 4; lastKnownFileType = sourcecode.c.objc; path = "UITableViewCell+RACSupport.m"; sourceTree = "<group>"; };
		D02C7C8F1822D43000CB20D6 /* RACSchedulerSpec.m */ = {isa = PBXFileReference; fileEncoding = 4; lastKnownFileType = sourcecode.c.objc; path = RACSchedulerSpec.m; sourceTree = "<group>"; };
		D02C7C921822D44400CB20D6 /* RACActionSpec.m */ = {isa = PBXFileReference; fileEncoding = 4; lastKnownFileType = sourcecode.c.objc; path = RACActionSpec.m; sourceTree = "<group>"; };
		D0307EDB1731AAE100D83211 /* RACTupleSequence.h */ = {isa = PBXFileReference; fileEncoding = 4; lastKnownFileType = sourcecode.c.h; path = RACTupleSequence.h; sourceTree = "<group>"; };
		D0307EDC1731AAE100D83211 /* RACTupleSequence.m */ = {isa = PBXFileReference; fileEncoding = 4; lastKnownFileType = sourcecode.c.objc; path = RACTupleSequence.m; sourceTree = "<group>"; };
		D03525D317E2EBC90099CBAB /* RACSignalProvider.d */ = {isa = PBXFileReference; explicitFileType = sourcecode.dtrace; fileEncoding = 4; path = RACSignalProvider.d; sourceTree = "<group>"; };
		D0360E141832264000132D2F /* RACTransactionSignalGenerator.h */ = {isa = PBXFileReference; fileEncoding = 4; lastKnownFileType = sourcecode.c.h; path = RACTransactionSignalGenerator.h; sourceTree = "<group>"; };
		D0360E151832264000132D2F /* RACTransactionSignalGenerator.m */ = {isa = PBXFileReference; fileEncoding = 4; lastKnownFileType = sourcecode.c.objc; path = RACTransactionSignalGenerator.m; sourceTree = "<group>"; };
		D041376815D2281C004BBF80 /* RACKVOWrapperSpec.m */ = {isa = PBXFileReference; fileEncoding = 4; lastKnownFileType = sourcecode.c.objc; path = RACKVOWrapperSpec.m; sourceTree = "<group>"; };
		D0487AB1164314430085D890 /* RACStreamExamples.h */ = {isa = PBXFileReference; fileEncoding = 4; lastKnownFileType = sourcecode.c.h; path = RACStreamExamples.h; sourceTree = "<group>"; };
		D0487AB2164314430085D890 /* RACStreamExamples.m */ = {isa = PBXFileReference; fileEncoding = 4; lastKnownFileType = sourcecode.c.objc; path = RACStreamExamples.m; sourceTree = "<group>"; };
		D05AD39417F2D56F0080895B /* libReactiveCocoa-Mac.a */ = {isa = PBXFileReference; explicitFileType = archive.ar; includeInIndex = 0; path = "libReactiveCocoa-Mac.a"; sourceTree = BUILT_PRODUCTS_DIR; };
		D05AD39517F2D5700080895B /* Cocoa.framework */ = {isa = PBXFileReference; lastKnownFileType = wrapper.framework; name = Cocoa.framework; path = System/Library/Frameworks/Cocoa.framework; sourceTree = SDKROOT; };
		D05AD39717F2D5700080895B /* AppKit.framework */ = {isa = PBXFileReference; lastKnownFileType = wrapper.framework; name = AppKit.framework; path = System/Library/Frameworks/AppKit.framework; sourceTree = SDKROOT; };
		D05AD3A317F2D5700080895B /* XCTest.framework */ = {isa = PBXFileReference; lastKnownFileType = wrapper.framework; name = XCTest.framework; path = Library/Frameworks/XCTest.framework; sourceTree = DEVELOPER_DIR; };
		D05F9D3317984EC000FD7982 /* EXTRuntimeExtensions.h */ = {isa = PBXFileReference; fileEncoding = 4; lastKnownFileType = sourcecode.c.h; path = EXTRuntimeExtensions.h; sourceTree = "<group>"; };
		D05F9D3417984EC000FD7982 /* EXTRuntimeExtensions.m */ = {isa = PBXFileReference; fileEncoding = 4; lastKnownFileType = sourcecode.c.objc; path = EXTRuntimeExtensions.m; sourceTree = "<group>"; };
		D066C795176D262500C242D2 /* UIControlRACSupportSpec.m */ = {isa = PBXFileReference; fileEncoding = 4; lastKnownFileType = sourcecode.c.objc; path = UIControlRACSupportSpec.m; sourceTree = "<group>"; };
		D066C79B176D263D00C242D2 /* RACTestUIButton.h */ = {isa = PBXFileReference; fileEncoding = 4; lastKnownFileType = sourcecode.c.h; path = RACTestUIButton.h; sourceTree = "<group>"; };
		D066C79C176D263D00C242D2 /* RACTestUIButton.m */ = {isa = PBXFileReference; fileEncoding = 4; lastKnownFileType = sourcecode.c.objc; path = RACTestUIButton.m; sourceTree = "<group>"; };
		D0700F4B1672994D00D7CD30 /* NSNotificationCenterRACSupportSpec.m */ = {isa = PBXFileReference; fileEncoding = 4; lastKnownFileType = sourcecode.c.objc; path = NSNotificationCenterRACSupportSpec.m; sourceTree = "<group>"; };
		D07040511811D9490079D4DD /* RACDeprecated.h */ = {isa = PBXFileReference; fileEncoding = 4; lastKnownFileType = sourcecode.c.h; path = RACDeprecated.h; sourceTree = "<group>"; };
		D07040621811EAC60079D4DD /* RACPromiseSpec.m */ = {isa = PBXFileReference; fileEncoding = 4; lastKnownFileType = sourcecode.c.objc; path = RACPromiseSpec.m; sourceTree = "<group>"; };
		D07200241788C57200987F70 /* RACTestSchedulerSpec.m */ = {isa = PBXFileReference; fileEncoding = 4; lastKnownFileType = sourcecode.c.objc; path = RACTestSchedulerSpec.m; sourceTree = "<group>"; };
		D075A72817BCB7E100C24FB7 /* RACControlActionExamples.h */ = {isa = PBXFileReference; fileEncoding = 4; lastKnownFileType = sourcecode.c.h; path = RACControlActionExamples.h; sourceTree = "<group>"; };
		D075A72917BCB7E100C24FB7 /* RACControlActionExamples.m */ = {isa = PBXFileReference; fileEncoding = 4; lastKnownFileType = sourcecode.c.objc; path = RACControlActionExamples.m; sourceTree = "<group>"; };
		D077A16B169B740200057BB1 /* RACEvent.h */ = {isa = PBXFileReference; fileEncoding = 4; lastKnownFileType = sourcecode.c.h; path = RACEvent.h; sourceTree = "<group>"; };
		D077A16C169B740200057BB1 /* RACEvent.m */ = {isa = PBXFileReference; fileEncoding = 4; lastKnownFileType = sourcecode.c.objc; path = RACEvent.m; sourceTree = "<group>"; };
		D077A171169B79A900057BB1 /* RACEventSpec.m */ = {isa = PBXFileReference; fileEncoding = 4; lastKnownFileType = sourcecode.c.objc; path = RACEventSpec.m; sourceTree = "<group>"; };
		D07CD7141731BA3900DE2394 /* RACUnarySequence.h */ = {isa = PBXFileReference; fileEncoding = 4; lastKnownFileType = sourcecode.c.h; path = RACUnarySequence.h; sourceTree = "<group>"; };
		D07CD7151731BA3900DE2394 /* RACUnarySequence.m */ = {isa = PBXFileReference; fileEncoding = 4; lastKnownFileType = sourcecode.c.objc; path = RACUnarySequence.m; sourceTree = "<group>"; };
		D07E9489179DD21E00A6F609 /* RACStream+Private.h */ = {isa = PBXFileReference; lastKnownFileType = sourcecode.c.h; path = "RACStream+Private.h"; sourceTree = "<group>"; };
		D07EBA4318229196009EA5CC /* RACAction.h */ = {isa = PBXFileReference; fileEncoding = 4; lastKnownFileType = sourcecode.c.h; path = RACAction.h; sourceTree = "<group>"; };
		D07EBA4418229196009EA5CC /* RACAction.m */ = {isa = PBXFileReference; fileEncoding = 4; lastKnownFileType = sourcecode.c.objc; path = RACAction.m; sourceTree = "<group>"; };
		D0870C6E16884A0600D0E11D /* RACBacktraceSpec.m */ = {isa = PBXFileReference; fileEncoding = 4; lastKnownFileType = sourcecode.c.objc; path = RACBacktraceSpec.m; sourceTree = "<group>"; };
		D090767D17FBEADE00EB087A /* NSURLConnection+RACSupport.h */ = {isa = PBXFileReference; fileEncoding = 4; lastKnownFileType = sourcecode.c.h; path = "NSURLConnection+RACSupport.h"; sourceTree = "<group>"; };
		D090767E17FBEADE00EB087A /* NSURLConnection+RACSupport.m */ = {isa = PBXFileReference; fileEncoding = 4; lastKnownFileType = sourcecode.c.objc; path = "NSURLConnection+RACSupport.m"; sourceTree = "<group>"; };
		D090768917FBECBF00EB087A /* NSURLConnectionRACSupportSpec.m */ = {isa = PBXFileReference; fileEncoding = 4; lastKnownFileType = sourcecode.c.objc; path = NSURLConnectionRACSupportSpec.m; sourceTree = "<group>"; };
		D090768C17FBED2E00EB087A /* test-data.json */ = {isa = PBXFileReference; fileEncoding = 4; lastKnownFileType = text.json; path = "test-data.json"; sourceTree = "<group>"; };
		D094E44517775AF200906BF7 /* EXTKeyPathCoding.h */ = {isa = PBXFileReference; fileEncoding = 4; lastKnownFileType = sourcecode.c.h; path = EXTKeyPathCoding.h; sourceTree = "<group>"; };
		D094E44617775AF200906BF7 /* EXTScope.h */ = {isa = PBXFileReference; fileEncoding = 4; lastKnownFileType = sourcecode.c.h; path = EXTScope.h; sourceTree = "<group>"; };
		D094E44817775AF200906BF7 /* metamacros.h */ = {isa = PBXFileReference; fileEncoding = 4; lastKnownFileType = sourcecode.c.h; path = metamacros.h; sourceTree = "<group>"; };
		D094E45317775B1000906BF7 /* Common.xcconfig */ = {isa = PBXFileReference; lastKnownFileType = text.xcconfig; path = Common.xcconfig; sourceTree = "<group>"; };
		D094E45517775B1000906BF7 /* Debug.xcconfig */ = {isa = PBXFileReference; lastKnownFileType = text.xcconfig; path = Debug.xcconfig; sourceTree = "<group>"; };
		D094E45617775B1000906BF7 /* Profile.xcconfig */ = {isa = PBXFileReference; lastKnownFileType = text.xcconfig; path = Profile.xcconfig; sourceTree = "<group>"; };
		D094E45717775B1000906BF7 /* Release.xcconfig */ = {isa = PBXFileReference; lastKnownFileType = text.xcconfig; path = Release.xcconfig; sourceTree = "<group>"; };
		D094E45817775B1000906BF7 /* Test.xcconfig */ = {isa = PBXFileReference; lastKnownFileType = text.xcconfig; path = Test.xcconfig; sourceTree = "<group>"; };
		D094E45A17775B1000906BF7 /* Application.xcconfig */ = {isa = PBXFileReference; lastKnownFileType = text.xcconfig; path = Application.xcconfig; sourceTree = "<group>"; };
		D094E45B17775B1000906BF7 /* StaticLibrary.xcconfig */ = {isa = PBXFileReference; lastKnownFileType = text.xcconfig; path = StaticLibrary.xcconfig; sourceTree = "<group>"; };
		D094E45D17775B1000906BF7 /* iOS-Application.xcconfig */ = {isa = PBXFileReference; lastKnownFileType = text.xcconfig; path = "iOS-Application.xcconfig"; sourceTree = "<group>"; };
		D094E45E17775B1000906BF7 /* iOS-Base.xcconfig */ = {isa = PBXFileReference; lastKnownFileType = text.xcconfig; path = "iOS-Base.xcconfig"; sourceTree = "<group>"; };
		D094E45F17775B1000906BF7 /* iOS-StaticLibrary.xcconfig */ = {isa = PBXFileReference; lastKnownFileType = text.xcconfig; path = "iOS-StaticLibrary.xcconfig"; sourceTree = "<group>"; };
		D094E46117775B1000906BF7 /* Mac-Application.xcconfig */ = {isa = PBXFileReference; lastKnownFileType = text.xcconfig; path = "Mac-Application.xcconfig"; sourceTree = "<group>"; };
		D094E46217775B1000906BF7 /* Mac-Base.xcconfig */ = {isa = PBXFileReference; lastKnownFileType = text.xcconfig; path = "Mac-Base.xcconfig"; sourceTree = "<group>"; };
		D094E46317775B1000906BF7 /* Mac-DynamicLibrary.xcconfig */ = {isa = PBXFileReference; lastKnownFileType = text.xcconfig; path = "Mac-DynamicLibrary.xcconfig"; sourceTree = "<group>"; };
		D094E46417775B1000906BF7 /* Mac-Framework.xcconfig */ = {isa = PBXFileReference; lastKnownFileType = text.xcconfig; path = "Mac-Framework.xcconfig"; sourceTree = "<group>"; };
		D094E46517775B1000906BF7 /* Mac-StaticLibrary.xcconfig */ = {isa = PBXFileReference; lastKnownFileType = text.xcconfig; path = "Mac-StaticLibrary.xcconfig"; sourceTree = "<group>"; };
		D094E46617775B1000906BF7 /* README.md */ = {isa = PBXFileReference; lastKnownFileType = text; path = README.md; sourceTree = "<group>"; };
		D0A0B01316EAA3D100C47593 /* NSText+RACSupport.h */ = {isa = PBXFileReference; fileEncoding = 4; lastKnownFileType = sourcecode.c.h; path = "NSText+RACSupport.h"; sourceTree = "<group>"; };
		D0A0B01416EAA3D100C47593 /* NSText+RACSupport.m */ = {isa = PBXFileReference; fileEncoding = 4; lastKnownFileType = sourcecode.c.objc; path = "NSText+RACSupport.m"; sourceTree = "<group>"; };
		D0A0B01716EAA5CC00C47593 /* NSTextRACSupportSpec.m */ = {isa = PBXFileReference; fileEncoding = 4; lastKnownFileType = sourcecode.c.objc; path = NSTextRACSupportSpec.m; sourceTree = "<group>"; };
		D0A0E225176A84DA007273ED /* RACDisposableSpec.m */ = {isa = PBXFileReference; fileEncoding = 4; lastKnownFileType = sourcecode.c.objc; path = RACDisposableSpec.m; sourceTree = "<group>"; };
		D0A0E22C176A8CD6007273ED /* RACPassthroughSubscriber.h */ = {isa = PBXFileReference; fileEncoding = 4; lastKnownFileType = sourcecode.c.h; path = RACPassthroughSubscriber.h; sourceTree = "<group>"; };
		D0A0E22D176A8CD6007273ED /* RACPassthroughSubscriber.m */ = {isa = PBXFileReference; fileEncoding = 4; lastKnownFileType = sourcecode.c.objc; path = RACPassthroughSubscriber.m; sourceTree = "<group>"; };
		D0BD34C3182B159500B324CB /* RACSignalGenerator.h */ = {isa = PBXFileReference; fileEncoding = 4; lastKnownFileType = sourcecode.c.h; path = RACSignalGenerator.h; sourceTree = "<group>"; };
		D0BD34C4182B159500B324CB /* RACSignalGenerator.m */ = {isa = PBXFileReference; fileEncoding = 4; lastKnownFileType = sourcecode.c.objc; path = RACSignalGenerator.m; sourceTree = "<group>"; };
		D0BD34D1182B163E00B324CB /* RACDynamicSignalGenerator.h */ = {isa = PBXFileReference; fileEncoding = 4; lastKnownFileType = sourcecode.c.h; path = RACDynamicSignalGenerator.h; sourceTree = "<group>"; };
		D0BD34D2182B163E00B324CB /* RACDynamicSignalGenerator.m */ = {isa = PBXFileReference; fileEncoding = 4; lastKnownFileType = sourcecode.c.objc; path = RACDynamicSignalGenerator.m; sourceTree = "<group>"; };
		D0C55CD817758A73008CDDCA /* UITextFieldRACSupportSpec.m */ = {isa = PBXFileReference; fileEncoding = 4; lastKnownFileType = sourcecode.c.objc; path = UITextFieldRACSupportSpec.m; sourceTree = "<group>"; };
		D0C55CDE17758C2A008CDDCA /* UITextViewRACSupportSpec.m */ = {isa = PBXFileReference; fileEncoding = 4; lastKnownFileType = sourcecode.c.objc; path = UITextViewRACSupportSpec.m; sourceTree = "<group>"; };
		D0C55CE117759559008CDDCA /* RACDelegateProxySpec.m */ = {isa = PBXFileReference; fileEncoding = 4; lastKnownFileType = sourcecode.c.objc; path = RACDelegateProxySpec.m; sourceTree = "<group>"; };
		D0C70EC416659333005AAD03 /* RACSubscriberExamples.h */ = {isa = PBXFileReference; fileEncoding = 4; lastKnownFileType = sourcecode.c.h; path = RACSubscriberExamples.h; sourceTree = "<group>"; };
		D0C70EC516659333005AAD03 /* RACSubscriberExamples.m */ = {isa = PBXFileReference; fileEncoding = 4; lastKnownFileType = sourcecode.c.objc; path = RACSubscriberExamples.m; sourceTree = "<group>"; };
		D0C70EC7166595AD005AAD03 /* RACSubscriberSpec.m */ = {isa = PBXFileReference; fileEncoding = 4; lastKnownFileType = sourcecode.c.objc; path = RACSubscriberSpec.m; sourceTree = "<group>"; };
		D0C70F8F164337A2007027B4 /* RACCollectionSupportSpec.m */ = {isa = PBXFileReference; fileEncoding = 4; lastKnownFileType = sourcecode.c.objc; path = RACCollectionSupportSpec.m; sourceTree = "<group>"; };
		D0C70F91164337E3007027B4 /* RACSequenceExamples.h */ = {isa = PBXFileReference; fileEncoding = 4; lastKnownFileType = sourcecode.c.h; path = RACSequenceExamples.h; sourceTree = "<group>"; };
		D0C70F92164337E3007027B4 /* RACSequenceExamples.m */ = {isa = PBXFileReference; fileEncoding = 4; lastKnownFileType = sourcecode.c.objc; path = RACSequenceExamples.m; sourceTree = "<group>"; };
		D0D243B51741FA0E004359C6 /* NSObject+RACDescription.h */ = {isa = PBXFileReference; lastKnownFileType = sourcecode.c.h; path = "NSObject+RACDescription.h"; sourceTree = "<group>"; };
		D0D243B61741FA0E004359C6 /* NSObject+RACDescription.m */ = {isa = PBXFileReference; lastKnownFileType = sourcecode.c.objc; path = "NSObject+RACDescription.m"; sourceTree = "<group>"; };
		D0D486FF1642550100DD7605 /* RACStream.h */ = {isa = PBXFileReference; fileEncoding = 4; lastKnownFileType = sourcecode.c.h; path = RACStream.h; sourceTree = "<group>"; };
		D0D487001642550100DD7605 /* RACStream.m */ = {isa = PBXFileReference; fileEncoding = 4; lastKnownFileType = sourcecode.c.objc; path = RACStream.m; sourceTree = "<group>"; };
		D0D487051642651400DD7605 /* RACSequenceSpec.m */ = {isa = PBXFileReference; fileEncoding = 4; lastKnownFileType = sourcecode.c.objc; path = RACSequenceSpec.m; sourceTree = "<group>"; };
		D0D910CC15F915BD00AD2DDA /* RACSignal+Operations.h */ = {isa = PBXFileReference; fileEncoding = 4; lastKnownFileType = sourcecode.c.h; path = "RACSignal+Operations.h"; sourceTree = "<group>"; };
		D0D910CD15F915BD00AD2DDA /* RACSignal+Operations.m */ = {isa = PBXFileReference; fileEncoding = 4; lastKnownFileType = sourcecode.c.objc; path = "RACSignal+Operations.m"; sourceTree = "<group>"; };
		D0DFBCCD15DD6D40009DADB3 /* RACBacktrace.m */ = {isa = PBXFileReference; fileEncoding = 4; lastKnownFileType = sourcecode.c.objc; path = RACBacktrace.m; sourceTree = "<group>"; };
		D0E3632B1811305B007C985A /* RACPromise.h */ = {isa = PBXFileReference; fileEncoding = 4; lastKnownFileType = sourcecode.c.h; path = RACPromise.h; sourceTree = "<group>"; };
		D0E3632C1811305B007C985A /* RACPromise.m */ = {isa = PBXFileReference; fileEncoding = 4; lastKnownFileType = sourcecode.c.objc; path = RACPromise.m; sourceTree = "<group>"; };
		D0E967571641EF9C00FCFF06 /* NSArray+RACSupport.h */ = {isa = PBXFileReference; fileEncoding = 4; lastKnownFileType = sourcecode.c.h; path = "NSArray+RACSupport.h"; sourceTree = "<group>"; };
		D0E967581641EF9C00FCFF06 /* NSArray+RACSupport.m */ = {isa = PBXFileReference; fileEncoding = 4; lastKnownFileType = sourcecode.c.objc; path = "NSArray+RACSupport.m"; sourceTree = "<group>"; };
		D0E967591641EF9C00FCFF06 /* NSDictionary+RACSupport.h */ = {isa = PBXFileReference; fileEncoding = 4; lastKnownFileType = sourcecode.c.h; path = "NSDictionary+RACSupport.h"; sourceTree = "<group>"; };
		D0E9675A1641EF9C00FCFF06 /* NSDictionary+RACSupport.m */ = {isa = PBXFileReference; fileEncoding = 4; lastKnownFileType = sourcecode.c.objc; path = "NSDictionary+RACSupport.m"; sourceTree = "<group>"; };
		D0E9675B1641EF9C00FCFF06 /* NSOrderedSet+RACSupport.h */ = {isa = PBXFileReference; fileEncoding = 4; lastKnownFileType = sourcecode.c.h; path = "NSOrderedSet+RACSupport.h"; sourceTree = "<group>"; };
		D0E9675C1641EF9C00FCFF06 /* NSOrderedSet+RACSupport.m */ = {isa = PBXFileReference; fileEncoding = 4; lastKnownFileType = sourcecode.c.objc; path = "NSOrderedSet+RACSupport.m"; sourceTree = "<group>"; };
		D0E9675D1641EF9C00FCFF06 /* NSSet+RACSupport.h */ = {isa = PBXFileReference; fileEncoding = 4; lastKnownFileType = sourcecode.c.h; path = "NSSet+RACSupport.h"; sourceTree = "<group>"; };
		D0E9675E1641EF9C00FCFF06 /* NSSet+RACSupport.m */ = {isa = PBXFileReference; fileEncoding = 4; lastKnownFileType = sourcecode.c.objc; path = "NSSet+RACSupport.m"; sourceTree = "<group>"; };
		D0E967611641EF9C00FCFF06 /* RACArraySequence.h */ = {isa = PBXFileReference; fileEncoding = 4; lastKnownFileType = sourcecode.c.h; path = RACArraySequence.h; sourceTree = "<group>"; };
		D0E967621641EF9C00FCFF06 /* RACArraySequence.m */ = {isa = PBXFileReference; fileEncoding = 4; lastKnownFileType = sourcecode.c.objc; path = RACArraySequence.m; sourceTree = "<group>"; };
		D0E967631641EF9C00FCFF06 /* RACDynamicSequence.h */ = {isa = PBXFileReference; fileEncoding = 4; lastKnownFileType = sourcecode.c.h; path = RACDynamicSequence.h; sourceTree = "<group>"; };
		D0E967641641EF9C00FCFF06 /* RACDynamicSequence.m */ = {isa = PBXFileReference; fileEncoding = 4; lastKnownFileType = sourcecode.c.objc; path = RACDynamicSequence.m; sourceTree = "<group>"; };
		D0E967651641EF9C00FCFF06 /* RACEmptySequence.h */ = {isa = PBXFileReference; fileEncoding = 4; lastKnownFileType = sourcecode.c.h; path = RACEmptySequence.h; sourceTree = "<group>"; };
		D0E967661641EF9C00FCFF06 /* RACEmptySequence.m */ = {isa = PBXFileReference; fileEncoding = 4; lastKnownFileType = sourcecode.c.objc; path = RACEmptySequence.m; sourceTree = "<group>"; };
		D0E967671641EF9C00FCFF06 /* RACSequence.h */ = {isa = PBXFileReference; fileEncoding = 4; lastKnownFileType = sourcecode.c.h; lineEnding = 0; path = RACSequence.h; sourceTree = "<group>"; xcLanguageSpecificationIdentifier = xcode.lang.objcpp; };
		D0E967681641EF9C00FCFF06 /* RACSequence.m */ = {isa = PBXFileReference; fileEncoding = 4; lastKnownFileType = sourcecode.c.objc; path = RACSequence.m; sourceTree = "<group>"; };
		D0E967691641EF9C00FCFF06 /* RACStringSequence.h */ = {isa = PBXFileReference; fileEncoding = 4; lastKnownFileType = sourcecode.c.h; path = RACStringSequence.h; sourceTree = "<group>"; };
		D0E9676A1641EF9C00FCFF06 /* RACStringSequence.m */ = {isa = PBXFileReference; fileEncoding = 4; lastKnownFileType = sourcecode.c.objc; path = RACStringSequence.m; sourceTree = "<group>"; };
		D0EDE76516968AB10072A780 /* RACPropertySignalExamples.h */ = {isa = PBXFileReference; fileEncoding = 4; lastKnownFileType = sourcecode.c.h; path = RACPropertySignalExamples.h; sourceTree = "<group>"; };
		D0EDE76616968AB10072A780 /* RACPropertySignalExamples.m */ = {isa = PBXFileReference; fileEncoding = 4; lastKnownFileType = sourcecode.c.objc; path = RACPropertySignalExamples.m; sourceTree = "<group>"; };
		D0EE2849164D906B006954A4 /* RACSignalSequence.h */ = {isa = PBXFileReference; fileEncoding = 4; lastKnownFileType = sourcecode.c.h; path = RACSignalSequence.h; sourceTree = "<group>"; };
		D0EE284A164D906B006954A4 /* RACSignalSequence.m */ = {isa = PBXFileReference; fileEncoding = 4; lastKnownFileType = sourcecode.c.objc; path = RACSignalSequence.m; sourceTree = "<group>"; };
		D0F117CB179F0B97006CE68F /* UITableViewCellRACSupportSpec.m */ = {isa = PBXFileReference; fileEncoding = 4; lastKnownFileType = sourcecode.c.objc; path = UITableViewCellRACSupportSpec.m; sourceTree = "<group>"; };
		D0FAEC02176AEEE600D3C1A7 /* RACSubscriber+Private.h */ = {isa = PBXFileReference; lastKnownFileType = sourcecode.c.h; path = "RACSubscriber+Private.h"; sourceTree = "<group>"; };
/* End PBXFileReference section */

/* Begin PBXFrameworksBuildPhase section */
		1860F40F177C91B500C7B3C9 /* Frameworks */ = {
			isa = PBXFrameworksBuildPhase;
			buildActionMask = 2147483647;
			files = (
				D0F117C8179F0A95006CE68F /* libReactiveCocoa-iOS.a in Frameworks */,
				1860F414177C91B500C7B3C9 /* UIKit.framework in Frameworks */,
				1860F416177C91B500C7B3C9 /* Foundation.framework in Frameworks */,
				1860F418177C91B500C7B3C9 /* CoreGraphics.framework in Frameworks */,
			);
			runOnlyForDeploymentPostprocessing = 0;
		};
		1860F42C177C91B500C7B3C9 /* Frameworks */ = {
			isa = PBXFrameworksBuildPhase;
			buildActionMask = 2147483647;
			files = (
				D004BC9D177E1D5900A5B8C5 /* libExpecta-iOS.a in Frameworks */,
				D004BC9E177E1D5900A5B8C5 /* libSpecta-iOS.a in Frameworks */,
				1860F432177C91B500C7B3C9 /* SenTestingKit.framework in Frameworks */,
				1860F433177C91B500C7B3C9 /* UIKit.framework in Frameworks */,
				1860F434177C91B500C7B3C9 /* Foundation.framework in Frameworks */,
			);
			runOnlyForDeploymentPostprocessing = 0;
		};
		5FAF521F174D4C2000CAC810 /* Frameworks */ = {
			isa = PBXFrameworksBuildPhase;
			buildActionMask = 2147483647;
			files = (
				5FD7DC7C174F9EEB008710B4 /* UIKit.framework in Frameworks */,
				5FAF5289174E9CD300CAC810 /* CoreGraphics.framework in Frameworks */,
				5FAF5265174D500D00CAC810 /* libReactiveCocoa-iOS.a in Frameworks */,
				5FAF5264174D500900CAC810 /* libSpecta-iOS.a in Frameworks */,
				5FAF5263174D500400CAC810 /* libExpecta-iOS.a in Frameworks */,
				5FAF5224174D4C2000CAC810 /* SenTestingKit.framework in Frameworks */,
			);
			runOnlyForDeploymentPostprocessing = 0;
		};
		88037F7F15056328001A5B19 /* Frameworks */ = {
			isa = PBXFrameworksBuildPhase;
			buildActionMask = 2147483647;
			files = (
				88037F8415056328001A5B19 /* Cocoa.framework in Frameworks */,
			);
			runOnlyForDeploymentPostprocessing = 0;
		};
		88CDF7D815000FCF00163A9F /* Frameworks */ = {
			isa = PBXFrameworksBuildPhase;
			buildActionMask = 2147483647;
			files = (
				8803807115056B22001A5B19 /* libExpecta.a in Frameworks */,
				8803807215056B22001A5B19 /* libSpecta.a in Frameworks */,
				88037FD9150564D9001A5B19 /* ReactiveCocoa.framework in Frameworks */,
				88CDF7DE15000FCF00163A9F /* SenTestingKit.framework in Frameworks */,
				88CDF7DF15000FCF00163A9F /* Cocoa.framework in Frameworks */,
			);
			runOnlyForDeploymentPostprocessing = 0;
		};
		88F440A8153DAC820097B4C3 /* Frameworks */ = {
			isa = PBXFrameworksBuildPhase;
			buildActionMask = 2147483647;
			files = (
				5FD7DC7A174F9EAF008710B4 /* Foundation.framework in Frameworks */,
				5FD7DC7F174F9FC8008710B4 /* UIKit.framework in Frameworks */,
			);
			runOnlyForDeploymentPostprocessing = 0;
		};
		D05AD39117F2D56F0080895B /* Frameworks */ = {
			isa = PBXFrameworksBuildPhase;
			buildActionMask = 2147483647;
			files = (
				D05AD39617F2D5700080895B /* Cocoa.framework in Frameworks */,
			);
			runOnlyForDeploymentPostprocessing = 0;
		};
/* End PBXFrameworksBuildPhase section */

/* Begin PBXGroup section */
		1860F419177C91B500C7B3C9 /* UIKitTestHost */ = {
			isa = PBXGroup;
			children = (
				1860F422177C91B500C7B3C9 /* RACAppDelegate.h */,
				1860F423177C91B500C7B3C9 /* RACAppDelegate.m */,
				1860F41A177C91B500C7B3C9 /* Supporting Files */,
			);
			path = UIKitTestHost;
			sourceTree = "<group>";
		};
		1860F41A177C91B500C7B3C9 /* Supporting Files */ = {
			isa = PBXGroup;
			children = (
				1860F41B177C91B500C7B3C9 /* ReactiveCocoa-iOS-UIKitTestHost-Info.plist */,
				1860F41C177C91B500C7B3C9 /* InfoPlist.strings */,
				1860F41F177C91B500C7B3C9 /* main.m */,
				1860F421177C91B500C7B3C9 /* ReactiveCocoa-iOS-UIKitTestHost-Prefix.pch */,
				1860F425177C91B500C7B3C9 /* Default.png */,
				1860F427177C91B500C7B3C9 /* Default@2x.png */,
				1860F429177C91B500C7B3C9 /* Default-568h@2x.png */,
			);
			name = "Supporting Files";
			sourceTree = "<group>";
		};
		1860F437177C91B500C7B3C9 /* UIKitTests */ = {
			isa = PBXGroup;
			children = (
				D004BC9B177E1A2B00A5B8C5 /* UIActionSheetRACSupportSpec.m */,
				1668028117FE774800C724B4 /* UICollectionViewCellRACSupportSpec.m */,
				D0F117CB179F0B97006CE68F /* UITableViewCellRACSupportSpec.m */,
				D0C55CD817758A73008CDDCA /* UITextFieldRACSupportSpec.m */,
				D0C55CDE17758C2A008CDDCA /* UITextViewRACSupportSpec.m */,
			);
			path = UIKitTests;
			sourceTree = "<group>";
		};
		1860F438177C91B500C7B3C9 /* Supporting Files */ = {
			isa = PBXGroup;
			children = (
				1860F455177C96B200C7B3C9 /* ReactiveCocoa-iOS-UIKitTestHostTests-Info.plist */,
				1860F457177C972E00C7B3C9 /* ReactiveCocoa-iOS-UIKitTest-Prefix.pch */,
				1860F43A177C91B500C7B3C9 /* InfoPlist.strings */,
			);
			name = "Supporting Files";
			path = UIKitTestHost;
			sourceTree = "<group>";
		};
		1860F44E177C949A00C7B3C9 /* UIKit */ = {
			isa = PBXGroup;
			children = (
				1860F437177C91B500C7B3C9 /* UIKitTests */,
				1860F419177C91B500C7B3C9 /* UIKitTestHost */,
				1860F438177C91B500C7B3C9 /* Supporting Files */,
			);
			path = UIKit;
			sourceTree = "<group>";
		};
		5FAF525F174D4D6100CAC810 /* OS X */ = {
			isa = PBXGroup;
			children = (
				884848B515F658B800B11BD0 /* NSControlRACSupportSpec.m */,
				D011F9CF1782AFD400EE7E38 /* NSObjectRACAppKitBindingsSpec.m */,
				D0A0B01716EAA5CC00C47593 /* NSTextRACSupportSpec.m */,
			);
			name = "OS X";
			sourceTree = "<group>";
		};
		5FAF5260174D4D7100CAC810 /* iOS */ = {
			isa = PBXGroup;
			children = (
				1860F44E177C949A00C7B3C9 /* UIKit */,
				D0C55CE117759559008CDDCA /* RACDelegateProxySpec.m */,
				D066C79B176D263D00C242D2 /* RACTestUIButton.h */,
				D066C79C176D263D00C242D2 /* RACTestUIButton.m */,
				AC65FD51176DECB1005ED22B /* UIAlertViewRACSupportSpec.m */,
				5FAF5261174D4D8E00CAC810 /* UIBarButtonItemRACSupportSpec.m */,
				5EE9A79A1760D88500EAF5A2 /* UIButtonRACSupportSpec.m */,
				D066C795176D262500C242D2 /* UIControlRACSupportSpec.m */,
				5564542318107275002BD2E4 /* UIRefreshControlRACSupportSpec.m */,
			);
			name = iOS;
			sourceTree = "<group>";
		};
		8803804915056ACA001A5B19 /* Products */ = {
			isa = PBXGroup;
			children = (
				8803805315056ACB001A5B19 /* libExpecta.a */,
				8803805515056ACB001A5B19 /* libExpecta-iOS.a */,
				8803805715056ACB001A5B19 /* ExpectaTests.octest */,
				8803805915056ACB001A5B19 /* Expecta-iOSTests.octest */,
			);
			name = Products;
			sourceTree = "<group>";
		};
		8803805C15056AD7001A5B19 /* Products */ = {
			isa = PBXGroup;
			children = (
				8803806615056AD7001A5B19 /* libSpecta.a */,
				8803806815056AD7001A5B19 /* libSpecta-iOS.a */,
				8803806A15056AD7001A5B19 /* SpectaTests.octest */,
				8803806C15056AD7001A5B19 /* Specta-iOSTests.octest */,
			);
			name = Products;
			sourceTree = "<group>";
		};
		88977C5915129AB200A09EC5 /* Key-Value Observing */ = {
			isa = PBXGroup;
			children = (
				8857BB81152A27A9009804CC /* NSObject+RACKVOWrapper.h */,
				88CDF82915008BB900163A9F /* NSObject+RACKVOWrapper.m */,
				88CDF82C15008C0500163A9F /* NSObject+RACPropertySubscribing.h */,
				886678701518DCD800DE77EC /* NSObject+RACPropertySubscribing.m */,
				5FDC35011736F54600792E52 /* NSString+RACKeyPathUtilities.h */,
				5FDC35021736F54700792E52 /* NSString+RACKeyPathUtilities.m */,
				8837EA1416A5A33300FC3CDF /* RACKVOTrampoline.h */,
				8837EA1516A5A33300FC3CDF /* RACKVOTrampoline.m */,
			);
			name = "Key-Value Observing";
			sourceTree = "<group>";
		};
		889C04BB155DA37600F19F0C /* Foundation Extensions */ = {
			isa = PBXGroup;
			children = (
				D02C7C8C1822D31700CB20D6 /* General */,
				D02C7C8D1822D32500CB20D6 /* Collections */,
				D02C7C8E1822D33A00CB20D6 /* Asynchronous Behaviors */,
			);
			name = "Foundation Extensions";
			sourceTree = "<group>";
		};
		88CDF7B015000FCE00163A9F = {
			isa = PBXGroup;
			children = (
				88CDF7C515000FCE00163A9F /* ReactiveCocoa */,
				88CDF7E215000FCF00163A9F /* ReactiveCocoaTests */,
				88CDF7BE15000FCE00163A9F /* Frameworks */,
				D094E45117775B1000906BF7 /* Configuration */,
				88CDF7BC15000FCE00163A9F /* Products */,
			);
			sourceTree = "<group>";
			usesTabs = 1;
		};
		88CDF7BC15000FCE00163A9F /* Products */ = {
			isa = PBXGroup;
			children = (
				88CDF7DC15000FCF00163A9F /* ReactiveCocoaTests.octest */,
				88037F8315056328001A5B19 /* ReactiveCocoa.framework */,
				88F440AB153DAC820097B4C3 /* libReactiveCocoa-iOS.a */,
				5FAF5223174D4C2000CAC810 /* ReactiveCocoaTests-iOS.octest */,
				1860F412177C91B500C7B3C9 /* ReactiveCocoa-iOS-UIKitTestHost.app */,
				1860F430177C91B500C7B3C9 /* ReactiveCocoa-iOS-UIKitTestHostTests.octest */,
				D05AD39417F2D56F0080895B /* libReactiveCocoa-Mac.a */,
			);
			name = Products;
			sourceTree = "<group>";
		};
		88CDF7BE15000FCE00163A9F /* Frameworks */ = {
			isa = PBXGroup;
			children = (
				D094E44417775ACD00906BF7 /* libextobjc */,
				1860F413177C91B500C7B3C9 /* UIKit.framework */,
				1860F415177C91B500C7B3C9 /* Foundation.framework */,
				1860F417177C91B500C7B3C9 /* CoreGraphics.framework */,
				1860F431177C91B500C7B3C9 /* SenTestingKit.framework */,
				D05AD39517F2D5700080895B /* Cocoa.framework */,
				D05AD3A317F2D5700080895B /* XCTest.framework */,
				88CDF7C115000FCE00163A9F /* Other Frameworks */,
			);
			name = Frameworks;
			sourceTree = "<group>";
		};
		88CDF7C115000FCE00163A9F /* Other Frameworks */ = {
			isa = PBXGroup;
			children = (
				88CDF7BF15000FCE00163A9F /* Cocoa.framework */,
				88CDF7C315000FCE00163A9F /* CoreData.framework */,
				5FAF5288174E9CD200CAC810 /* CoreGraphics.framework */,
				88CDF7C415000FCE00163A9F /* Foundation.framework */,
				88CDF7DD15000FCF00163A9F /* SenTestingKit.framework */,
				5FD7DC7B174F9EEB008710B4 /* UIKit.framework */,
				D05AD39717F2D5700080895B /* AppKit.framework */,
			);
			name = "Other Frameworks";
			sourceTree = "<group>";
		};
		88CDF7C515000FCE00163A9F /* ReactiveCocoa */ = {
			isa = PBXGroup;
			children = (
				88037F8C15056328001A5B19 /* ReactiveCocoa.h */,
				D07040511811D9490079D4DD /* RACDeprecated.h */,
				88DA308C15071C4C00C19D0F /* Core */,
				D02C7C871822D15900CB20D6 /* Debugging Support */,
				889C04BB155DA37600F19F0C /* Foundation Extensions */,
				88DA309415071C5F00C19D0F /* AppKit Extensions */,
				88F44257153DC0100097B4C3 /* UIKit Extensions */,
				A1FCC36F15675466008C9686 /* Objective-C Runtime Extensions */,
				88CDF7C615000FCE00163A9F /* Supporting Files */,
			);
			path = ReactiveCocoa;
			sourceTree = "<group>";
		};
		88CDF7C615000FCE00163A9F /* Supporting Files */ = {
			isa = PBXGroup;
			children = (
				88CDF7C715000FCE00163A9F /* ReactiveCocoa-Info.plist */,
				88CDF7C815000FCE00163A9F /* InfoPlist.strings */,
				88CDF7CD15000FCE00163A9F /* ReactiveCocoa-Prefix.pch */,
			);
			name = "Supporting Files";
			sourceTree = "<group>";
		};
		88CDF7E215000FCF00163A9F /* ReactiveCocoaTests */ = {
			isa = PBXGroup;
			children = (
				5FAF5260174D4D7100CAC810 /* iOS */,
				5FAF525F174D4D6100CAC810 /* OS X */,
				5F773DEF169B48830023069D /* NSEnumeratorRACSequenceAdditionsSpec.m */,
				D0700F4B1672994D00D7CD30 /* NSNotificationCenterRACSupportSpec.m */,
				6E58405E16F3414200F588A6 /* NSObjectRACDeallocatingSpec.m */,
				8801E7501644BDE200A155FE /* NSObjectRACLiftingSpec.m */,
				1E89337F171647A5009071B0 /* NSObjectRACPropertySubscribingExamples.h */,
				1E893380171647A5009071B0 /* NSObjectRACPropertySubscribingExamples.m */,
				8851A38A16161D500050D47F /* NSObjectRACPropertySubscribingSpec.m */,
				880D7A6516F7BB1A004A3361 /* NSObjectRACSelectorSignalSpec.m */,
				5FDC350E1736F81800792E52 /* NSStringRACKeyPathUtilitiesSpec.m */,
				D090768917FBECBF00EB087A /* NSURLConnectionRACSupportSpec.m */,
				D02C7C921822D44400CB20D6 /* RACActionSpec.m */,
				D0870C6E16884A0600D0E11D /* RACBacktraceSpec.m */,
				886CEACC163DE669007632D1 /* RACBlockTrampolineSpec.m */,
				5F7EFECC168FBC4B0037E500 /* RACChannelExamples.h */,
				5F7EFECD168FBC4B0037E500 /* RACChannelExamples.m */,
				5F7EFECE168FBC4B0037E500 /* RACChannelSpec.m */,
				D0C70F8F164337A2007027B4 /* RACCollectionSupportSpec.m */,
				882CCA1D15F1564D00937D6E /* RACCommandSpec.m */,
				881E86B91669350B00667F7B /* RACCompoundDisposableSpec.m */,
				D075A72817BCB7E100C24FB7 /* RACControlActionExamples.h */,
				D075A72917BCB7E100C24FB7 /* RACControlActionExamples.m */,
				D0A0E225176A84DA007273ED /* RACDisposableSpec.m */,
				D077A171169B79A900057BB1 /* RACEventSpec.m */,
				5F2447AC167E87C50062180C /* RACKVOChannelSpec.m */,
				D041376815D2281C004BBF80 /* RACKVOWrapperSpec.m */,
				88C5A02816924BFC0045EF05 /* RACMulticastConnectionSpec.m */,
				D07040621811EAC60079D4DD /* RACPromiseSpec.m */,
				D0EDE76516968AB10072A780 /* RACPropertySignalExamples.h */,
				D0EDE76616968AB10072A780 /* RACPropertySignalExamples.m */,
				D02C7C8F1822D43000CB20D6 /* RACSchedulerSpec.m */,
				D0C70F91164337E3007027B4 /* RACSequenceExamples.h */,
				D0C70F92164337E3007027B4 /* RACSequenceExamples.m */,
				D0D487051642651400DD7605 /* RACSequenceSpec.m */,
				D028DB7C179E591E00D1042F /* RACSerialDisposableSpec.m */,
				8820937B1501C8A600796685 /* RACSignalSpec.m */,
				8884DD6A1756AD3600F6C379 /* RACSignalStartExamples.h */,
				8884DD641756ACF600F6C379 /* RACSignalStartExamples.m */,
				D0487AB1164314430085D890 /* RACStreamExamples.h */,
				D0487AB2164314430085D890 /* RACStreamExamples.m */,
				880D7A6716F7BCC7004A3361 /* RACSubclassObject.h */,
				880D7A6816F7BCC7004A3361 /* RACSubclassObject.m */,
				889D0A7F15974B2A00F833E3 /* RACSubjectSpec.m */,
				D0C70EC416659333005AAD03 /* RACSubscriberExamples.h */,
				D0C70EC516659333005AAD03 /* RACSubscriberExamples.m */,
				D0C70EC7166595AD005AAD03 /* RACSubscriberSpec.m */,
				88FC735A16114FFB00F8A774 /* RACSubscriptingAssignmentTrampolineSpec.m */,
				88302C2D1762C180003633BD /* RACTargetQueueSchedulerSpec.m */,
				88302BFB1762A9E6003633BD /* RACTestExampleScheduler.h */,
				88302BFC1762A9E6003633BD /* RACTestExampleScheduler.m */,
				88442A321608A9AD00636B49 /* RACTestObject.h */,
				88442A331608A9AD00636B49 /* RACTestObject.m */,
				D07200241788C57200987F70 /* RACTestSchedulerSpec.m */,
				D02221611678910900DBD031 /* RACTupleSpec.m */,
				88CDF7E315000FCF00163A9F /* Supporting Files */,
			);
			path = ReactiveCocoaTests;
			sourceTree = "<group>";
		};
		88CDF7E315000FCF00163A9F /* Supporting Files */ = {
			isa = PBXGroup;
			children = (
				8803805B15056AD7001A5B19 /* Specta.xcodeproj */,
				8803804815056ACA001A5B19 /* Expecta.xcodeproj */,
				88CDF7E415000FCF00163A9F /* ReactiveCocoaTests-Info.plist */,
				88CDF7E515000FCF00163A9F /* InfoPlist.strings */,
				D01DB9AE166819B9003E8F7F /* ReactiveCocoaTests-Prefix.pch */,
				D090768C17FBED2E00EB087A /* test-data.json */,
			);
			name = "Supporting Files";
			sourceTree = "<group>";
		};
		88DA308C15071C4C00C19D0F /* Core */ = {
			isa = PBXGroup;
			children = (
				D07E9489179DD21E00A6F609 /* RACStream+Private.h */,
				D0D486FF1642550100DD7605 /* RACStream.h */,
				D0D487001642550100DD7605 /* RACStream.m */,
				D0D486FE164253E100DD7605 /* Actions */,
				D02C7C891822D1C600CB20D6 /* Channels */,
				D0D486FD164253D500DD7605 /* Disposables */,
				D02C7C881822D1A100CB20D6 /* Key-Value Coding */,
				88977C5915129AB200A09EC5 /* Key-Value Observing */,
				D070405D1811EAA60079D4DD /* Promises */,
				D0087C1B16705C5600679459 /* Schedulers */,
				D0E967561641EF8200FCFF06 /* Sequences */,
				D0D486FB164253B600DD7605 /* Signals */,
				D0BD34CF182B160500B324CB /* Signal Generators */,
				D0D486FC164253C400DD7605 /* Subjects */,
				D02C7C851822D00300CB20D6 /* Subscribers */,
				D02C7C861822D00700CB20D6 /* Value Types */,
			);
			name = Core;
			sourceTree = "<group>";
		};
		88DA309415071C5F00C19D0F /* AppKit Extensions */ = {
			isa = PBXGroup;
			children = (
				882093E61501E6CB00796685 /* NSControl+RACSupport.h */,
				882093E71501E6CB00796685 /* NSControl+RACSupport.m */,
				88F440D1153DADEA0097B4C3 /* NSObject+RACAppKitBindings.h */,
				88F440D2153DADEA0097B4C3 /* NSObject+RACAppKitBindings.m */,
				D0A0B01316EAA3D100C47593 /* NSText+RACSupport.h */,
				D0A0B01416EAA3D100C47593 /* NSText+RACSupport.m */,
			);
			name = "AppKit Extensions";
			sourceTree = "<group>";
		};
		88F44257153DC0100097B4C3 /* UIKit Extensions */ = {
			isa = PBXGroup;
			children = (
				A1FCC3761567DED0008C9686 /* RACDelegateProxy.h */,
				A1FCC3771567DED0008C9686 /* RACDelegateProxy.m */,
				557A4B58177648C7008EF796 /* UIActionSheet+RACSupport.h */,
				557A4B59177648C7008EF796 /* UIActionSheet+RACSupport.m */,
				ACB0EAF21797DDD400942FFC /* UIAlertView+RACSupport.h */,
				ACB0EAF11797DDD400942FFC /* UIAlertView+RACSupport.m */,
				27A887C71703DB4F00040001 /* UIBarButtonItem+RACSupport.h */,
				27A887C81703DB4F00040001 /* UIBarButtonItem+RACSupport.m */,
				5EE9A7911760D61300EAF5A2 /* UIButton+RACSupport.h */,
				5EE9A7921760D61300EAF5A2 /* UIButton+RACSupport.m */,
				1668027817FE75E900C724B4 /* UICollectionViewCell+RACSupport.h */,
				1668027917FE75E900C724B4 /* UICollectionViewCell+RACSupport.m */,
				88F4425F153DC0450097B4C3 /* UIControl+RACSupport.h */,
				88F44260153DC0450097B4C3 /* UIControl+RACSupport.m */,
				5F016DF217B10AA8002EEC69 /* UIControl+RACSupportPrivate.h */,
				5F016DF317B10AA8002EEC69 /* UIControl+RACSupportPrivate.m */,
				5F70B2AD17AB1829009AEDF9 /* UIDatePicker+RACSupport.h */,
				5F70B2AE17AB1829009AEDF9 /* UIDatePicker+RACSupport.m */,
				1EC06B15173CB04000365258 /* UIGestureRecognizer+RACSupport.h */,
				1EC06B16173CB04000365258 /* UIGestureRecognizer+RACSupport.m */,
				554D9E5B181064E200F21262 /* UIRefreshControl+RACSupport.h */,
				554D9E5C181064E200F21262 /* UIRefreshControl+RACSupport.m */,
				5F70B2B617AB1856009AEDF9 /* UISegmentedControl+RACSupport.h */,
				5F70B2B717AB1856009AEDF9 /* UISegmentedControl+RACSupport.m */,
				5F70B2B817AB1856009AEDF9 /* UISlider+RACSupport.h */,
				5F70B2B917AB1856009AEDF9 /* UISlider+RACSupport.m */,
				5F70B2BA17AB1857009AEDF9 /* UIStepper+RACSupport.h */,
				5F70B2BB17AB1857009AEDF9 /* UIStepper+RACSupport.m */,
				5F70B2BC17AB1857009AEDF9 /* UISwitch+RACSupport.h */,
				5F70B2BD17AB1857009AEDF9 /* UISwitch+RACSupport.m */,
				D028DB85179E616700D1042F /* UITableViewCell+RACSupport.h */,
				D028DB86179E616700D1042F /* UITableViewCell+RACSupport.m */,
				88F44264153DCAC50097B4C3 /* UITextField+RACSupport.h */,
				88F44265153DCAC50097B4C3 /* UITextField+RACSupport.m */,
				A1FCC27215666AA3008C9686 /* UITextView+RACSupport.h */,
				A1FCC27315666AA3008C9686 /* UITextView+RACSupport.m */,
			);
			name = "UIKit Extensions";
			sourceTree = "<group>";
		};
		A1FCC36F15675466008C9686 /* Objective-C Runtime Extensions */ = {
			isa = PBXGroup;
			children = (
				887ACDA5165878A7009190AD /* NSInvocation+RACTypeParsing.h */,
				887ACDA6165878A7009190AD /* NSInvocation+RACTypeParsing.m */,
				888439A11634E10D00DED0DB /* RACBlockTrampoline.h */,
				888439A21634E10D00DED0DB /* RACBlockTrampoline.m */,
				A1FCC370156754A7008C9686 /* RACObjCRuntime.h */,
				A1FCC371156754A7008C9686 /* RACObjCRuntime.m */,
			);
			name = "Objective-C Runtime Extensions";
			sourceTree = "<group>";
		};
		D0087C1B16705C5600679459 /* Schedulers */ = {
			isa = PBXGroup;
			children = (
				88E2C6B2153C771C00C7493C /* RACScheduler.h */,
				886D98581667C86D00F22541 /* RACScheduler+Private.h */,
				88E2C6B3153C771C00C7493C /* RACScheduler.m */,
				881E87AA16695C5600667F7B /* RACQueueScheduler.h */,
				882D07201761521B009EDA69 /* RACQueueScheduler+Subclass.h */,
				881E87AB16695C5600667F7B /* RACQueueScheduler.m */,
				882D071717614FA7009EDA69 /* RACTargetQueueScheduler.h */,
				882D071817614FA7009EDA69 /* RACTargetQueueScheduler.m */,
				D00930771788AB7B00EE7E8B /* RACTestScheduler.h */,
				D00930781788AB7B00EE7E8B /* RACTestScheduler.m */,
				D02C7C8A1822D1F100CB20D6 /* Private */,
			);
			name = Schedulers;
			sourceTree = "<group>";
		};
		D013A3EC1807B9260072B6CE /* Private */ = {
			isa = PBXGroup;
			children = (
				D013A3ED1807B9690072B6CE /* RACDynamicSignal.h */,
				D013A3EE1807B9690072B6CE /* RACDynamicSignal.m */,
				D013A3DC1807B7450072B6CE /* RACEmptySignal.h */,
				D013A3DD1807B7450072B6CE /* RACEmptySignal.m */,
				D013A3D41807B5ED0072B6CE /* RACErrorSignal.h */,
				D013A3D51807B5ED0072B6CE /* RACErrorSignal.m */,
				D013A3E41807B7C30072B6CE /* RACReturnSignal.h */,
				D013A3E51807B7C30072B6CE /* RACReturnSignal.m */,
			);
			name = Private;
			sourceTree = "<group>";
		};
		D02C7C851822D00300CB20D6 /* Subscribers */ = {
			isa = PBXGroup;
			children = (
				D0A0E22C176A8CD6007273ED /* RACPassthroughSubscriber.h */,
				D0A0E22D176A8CD6007273ED /* RACPassthroughSubscriber.m */,
				88CDF7FA150019CA00163A9F /* RACSubscriber.h */,
				D0FAEC02176AEEE600D3C1A7 /* RACSubscriber+Private.h */,
				88CDF7FB150019CA00163A9F /* RACSubscriber.m */,
			);
			name = Subscribers;
			sourceTree = "<group>";
		};
		D02C7C861822D00700CB20D6 /* Value Types */ = {
			isa = PBXGroup;
			children = (
				D077A16B169B740200057BB1 /* RACEvent.h */,
				D077A16C169B740200057BB1 /* RACEvent.m */,
				88B76F8C153726B00053EAE2 /* RACTuple.h */,
				88B76F8D153726B00053EAE2 /* RACTuple.m */,
				881B37CA152260BF0079220B /* RACUnit.h */,
				881B37CB152260BF0079220B /* RACUnit.m */,
			);
			name = "Value Types";
			sourceTree = "<group>";
		};
		D02C7C871822D15900CB20D6 /* Debugging Support */ = {
			isa = PBXGroup;
			children = (
				D02538A115E2D7FB005BACB8 /* RACBacktrace.h */,
				D0DFBCCD15DD6D40009DADB3 /* RACBacktrace.m */,
				D03525D317E2EBC90099CBAB /* RACSignalProvider.d */,
				D020F3DA17F6A3E40092BED2 /* RACCompoundDisposableProvider.d */,
			);
			name = "Debugging Support";
			sourceTree = "<group>";
		};
		D02C7C881822D1A100CB20D6 /* Key-Value Coding */ = {
			isa = PBXGroup;
			children = (
				88FC735316114F9C00F8A774 /* RACSubscriptingAssignmentTrampoline.h */,
				88FC735416114F9C00F8A774 /* RACSubscriptingAssignmentTrampoline.m */,
			);
			name = "Key-Value Coding";
			sourceTree = "<group>";
		};
		D02C7C891822D1C600CB20D6 /* Channels */ = {
			isa = PBXGroup;
			children = (
				5F6FE8511692568A00A8D7A6 /* RACChannel.h */,
				5F6FE8521692568A00A8D7A6 /* RACChannel.m */,
				5F45A883168CFA3E00B58A2B /* RACKVOChannel.h */,
				5F45A884168CFA3E00B58A2B /* RACKVOChannel.m */,
			);
			name = Channels;
			sourceTree = "<group>";
		};
		D02C7C8A1822D1F100CB20D6 /* Private */ = {
			isa = PBXGroup;
			children = (
				881E87B016695EDF00667F7B /* RACImmediateScheduler.h */,
				881E87B116695EDF00667F7B /* RACImmediateScheduler.m */,
				881E87C21669635F00667F7B /* RACSubscriptionScheduler.h */,
				881E87C31669636000667F7B /* RACSubscriptionScheduler.m */,
			);
			name = Private;
			sourceTree = "<group>";
		};
		D02C7C8B1822D29400CB20D6 /* Private */ = {
			isa = PBXGroup;
			children = (
				D0E967611641EF9C00FCFF06 /* RACArraySequence.h */,
				D0E967621641EF9C00FCFF06 /* RACArraySequence.m */,
				D0E967631641EF9C00FCFF06 /* RACDynamicSequence.h */,
				D0E967641641EF9C00FCFF06 /* RACDynamicSequence.m */,
				5F9743F51694A2460024EB82 /* RACEagerSequence.h */,
				5F9743F61694A2460024EB82 /* RACEagerSequence.m */,
				D0E967651641EF9C00FCFF06 /* RACEmptySequence.h */,
				D0E967661641EF9C00FCFF06 /* RACEmptySequence.m */,
				D0E967691641EF9C00FCFF06 /* RACStringSequence.h */,
				D0E9676A1641EF9C00FCFF06 /* RACStringSequence.m */,
				D0EE2849164D906B006954A4 /* RACSignalSequence.h */,
				D0EE284A164D906B006954A4 /* RACSignalSequence.m */,
				D0307EDB1731AAE100D83211 /* RACTupleSequence.h */,
				D0307EDC1731AAE100D83211 /* RACTupleSequence.m */,
				D07CD7141731BA3900DE2394 /* RACUnarySequence.h */,
				D07CD7151731BA3900DE2394 /* RACUnarySequence.m */,
			);
			name = Private;
			sourceTree = "<group>";
		};
		D02C7C8C1822D31700CB20D6 /* General */ = {
			isa = PBXGroup;
			children = (
				6E58405316F22D7500F588A6 /* NSObject+RACDeallocating.h */,
				6E58405416F22D7500F588A6 /* NSObject+RACDeallocating.m */,
				D0D243B51741FA0E004359C6 /* NSObject+RACDescription.h */,
				D0D243B61741FA0E004359C6 /* NSObject+RACDescription.m */,
				886CEAE0163DE942007632D1 /* NSObject+RACLifting.h */,
				886CEAE1163DE942007632D1 /* NSObject+RACLifting.m */,
				880D7A5816F7B351004A3361 /* NSObject+RACSelectorSignal.h */,
				880D7A5916F7B351004A3361 /* NSObject+RACSelectorSignal.m */,
			);
			name = General;
			sourceTree = "<group>";
		};
		D02C7C8D1822D32500CB20D6 /* Collections */ = {
			isa = PBXGroup;
			children = (
				D0E967571641EF9C00FCFF06 /* NSArray+RACSupport.h */,
				D0E967581641EF9C00FCFF06 /* NSArray+RACSupport.m */,
				D0E967591641EF9C00FCFF06 /* NSDictionary+RACSupport.h */,
				D0E9675A1641EF9C00FCFF06 /* NSDictionary+RACSupport.m */,
				5F773DE8169B46670023069D /* NSEnumerator+RACSupport.h */,
				5F773DE9169B46670023069D /* NSEnumerator+RACSupport.m */,
				D0E9675B1641EF9C00FCFF06 /* NSOrderedSet+RACSupport.h */,
				D0E9675C1641EF9C00FCFF06 /* NSOrderedSet+RACSupport.m */,
				D0E9675D1641EF9C00FCFF06 /* NSSet+RACSupport.h */,
				D0E9675E1641EF9C00FCFF06 /* NSSet+RACSupport.m */,
			);
			name = Collections;
			sourceTree = "<group>";
		};
		D02C7C8E1822D33A00CB20D6 /* Asynchronous Behaviors */ = {
			isa = PBXGroup;
			children = (
				88442C8716090C1500636B49 /* NSData+RACSupport.h */,
				88442C8816090C1500636B49 /* NSData+RACSupport.m */,
				88442C8916090C1500636B49 /* NSFileHandle+RACSupport.h */,
				88442C8A16090C1500636B49 /* NSFileHandle+RACSupport.m */,
				88442C8B16090C1500636B49 /* NSNotificationCenter+RACSupport.h */,
				88442C8C16090C1500636B49 /* NSNotificationCenter+RACSupport.m */,
				88442C8D16090C1500636B49 /* NSString+RACSupport.h */,
				88442C8E16090C1500636B49 /* NSString+RACSupport.m */,
				D090767D17FBEADE00EB087A /* NSURLConnection+RACSupport.h */,
				D090767E17FBEADE00EB087A /* NSURLConnection+RACSupport.m */,
			);
			name = "Asynchronous Behaviors";
			sourceTree = "<group>";
		};
		D070405D1811EAA60079D4DD /* Promises */ = {
			isa = PBXGroup;
			children = (
				D0E3632B1811305B007C985A /* RACPromise.h */,
				D0E3632C1811305B007C985A /* RACPromise.m */,
			);
			name = Promises;
			sourceTree = "<group>";
		};
		D094E44417775ACD00906BF7 /* libextobjc */ = {
			isa = PBXGroup;
			children = (
				D094E44517775AF200906BF7 /* EXTKeyPathCoding.h */,
				D05F9D3317984EC000FD7982 /* EXTRuntimeExtensions.h */,
				D05F9D3417984EC000FD7982 /* EXTRuntimeExtensions.m */,
				D094E44617775AF200906BF7 /* EXTScope.h */,
				D094E44817775AF200906BF7 /* metamacros.h */,
			);
			name = libextobjc;
			path = ReactiveCocoa/extobjc;
			sourceTree = "<group>";
		};
		D094E45117775B1000906BF7 /* Configuration */ = {
			isa = PBXGroup;
			children = (
				D094E45217775B1000906BF7 /* Base */,
				D094E45C17775B1000906BF7 /* iOS */,
				D094E46017775B1000906BF7 /* Mac OS X */,
				D094E46617775B1000906BF7 /* README.md */,
			);
			name = Configuration;
			path = ../external/xcconfigs;
			sourceTree = "<group>";
		};
		D094E45217775B1000906BF7 /* Base */ = {
			isa = PBXGroup;
			children = (
				D094E45317775B1000906BF7 /* Common.xcconfig */,
				D094E45417775B1000906BF7 /* Configurations */,
				D094E45917775B1000906BF7 /* Targets */,
			);
			path = Base;
			sourceTree = "<group>";
		};
		D094E45417775B1000906BF7 /* Configurations */ = {
			isa = PBXGroup;
			children = (
				D094E45517775B1000906BF7 /* Debug.xcconfig */,
				D094E45617775B1000906BF7 /* Profile.xcconfig */,
				D094E45717775B1000906BF7 /* Release.xcconfig */,
				D094E45817775B1000906BF7 /* Test.xcconfig */,
			);
			path = Configurations;
			sourceTree = "<group>";
		};
		D094E45917775B1000906BF7 /* Targets */ = {
			isa = PBXGroup;
			children = (
				D094E45A17775B1000906BF7 /* Application.xcconfig */,
				D094E45B17775B1000906BF7 /* StaticLibrary.xcconfig */,
			);
			path = Targets;
			sourceTree = "<group>";
		};
		D094E45C17775B1000906BF7 /* iOS */ = {
			isa = PBXGroup;
			children = (
				D094E45D17775B1000906BF7 /* iOS-Application.xcconfig */,
				D094E45E17775B1000906BF7 /* iOS-Base.xcconfig */,
				D094E45F17775B1000906BF7 /* iOS-StaticLibrary.xcconfig */,
			);
			path = iOS;
			sourceTree = "<group>";
		};
		D094E46017775B1000906BF7 /* Mac OS X */ = {
			isa = PBXGroup;
			children = (
				D094E46117775B1000906BF7 /* Mac-Application.xcconfig */,
				D094E46217775B1000906BF7 /* Mac-Base.xcconfig */,
				D094E46317775B1000906BF7 /* Mac-DynamicLibrary.xcconfig */,
				D094E46417775B1000906BF7 /* Mac-Framework.xcconfig */,
				D094E46517775B1000906BF7 /* Mac-StaticLibrary.xcconfig */,
			);
			path = "Mac OS X";
			sourceTree = "<group>";
		};
		D0BD34CF182B160500B324CB /* Signal Generators */ = {
			isa = PBXGroup;
			children = (
				D0BD34C3182B159500B324CB /* RACSignalGenerator.h */,
				D0BD34C4182B159500B324CB /* RACSignalGenerator.m */,
				D0BD34D1182B163E00B324CB /* RACDynamicSignalGenerator.h */,
				D0BD34D2182B163E00B324CB /* RACDynamicSignalGenerator.m */,
				D0360E141832264000132D2F /* RACTransactionSignalGenerator.h */,
				D0360E151832264000132D2F /* RACTransactionSignalGenerator.m */,
			);
			name = "Signal Generators";
			sourceTree = "<group>";
		};
		D0D486FB164253B600DD7605 /* Signals */ = {
			isa = PBXGroup;
			children = (
				88CDF80415001CA800163A9F /* RACSignal.h */,
				88977C3D1512914A00A09EC5 /* RACSignal.m */,
				D0D910CC15F915BD00AD2DDA /* RACSignal+Operations.h */,
				D0D910CD15F915BD00AD2DDA /* RACSignal+Operations.m */,
				88C5A0231692460A0045EF05 /* RACMulticastConnection.h */,
				88F5870515361C170084BD32 /* RACMulticastConnection+Private.h */,
				88C5A025169246140045EF05 /* RACMulticastConnection.m */,
				886F70281551CF920045D68B /* RACGroupedSignal.h */,
				886F70291551CF920045D68B /* RACGroupedSignal.m */,
				D013A3EC1807B9260072B6CE /* Private */,
			);
			name = Signals;
			sourceTree = "<group>";
		};
		D0D486FC164253C400DD7605 /* Subjects */ = {
			isa = PBXGroup;
			children = (
				880B9174150B09190008488E /* RACSubject.h */,
				880B9175150B09190008488E /* RACSubject.m */,
				88D4AB3C1510F6C30011494F /* RACReplaySubject.h */,
				88D4AB3D1510F6C30011494F /* RACReplaySubject.m */,
				883A84D81513964B006DB4C7 /* RACBehaviorSubject.h */,
				883A84D91513964B006DB4C7 /* RACBehaviorSubject.m */,
			);
			name = Subjects;
			sourceTree = "<group>";
		};
		D0D486FD164253D500DD7605 /* Disposables */ = {
			isa = PBXGroup;
			children = (
				883A84DD1513B5EC006DB4C7 /* RACDisposable.h */,
				883A84DE1513B5EC006DB4C7 /* RACDisposable.m */,
				881E86A01669304700667F7B /* RACCompoundDisposable.h */,
				881E86A11669304700667F7B /* RACCompoundDisposable.m */,
				884476E2152367D100958F44 /* RACScopedDisposable.h */,
				884476E3152367D100958F44 /* RACScopedDisposable.m */,
				D028DB72179E53CB00D1042F /* RACSerialDisposable.h */,
				D028DB73179E53CB00D1042F /* RACSerialDisposable.m */,
			);
			name = Disposables;
			sourceTree = "<group>";
		};
		D0D486FE164253E100DD7605 /* Actions */ = {
			isa = PBXGroup;
			children = (
				D07EBA4318229196009EA5CC /* RACAction.h */,
				D07EBA4418229196009EA5CC /* RACAction.m */,
				882093E91501E6EE00796685 /* RACCommand.h */,
				882093EA1501E6EE00796685 /* RACCommand.m */,
			);
			name = Actions;
			sourceTree = "<group>";
		};
		D0E967561641EF8200FCFF06 /* Sequences */ = {
			isa = PBXGroup;
			children = (
				D0E967671641EF9C00FCFF06 /* RACSequence.h */,
				D0E967681641EF9C00FCFF06 /* RACSequence.m */,
				D02C7C8B1822D29400CB20D6 /* Private */,
			);
			name = Sequences;
			sourceTree = "<group>";
		};
/* End PBXGroup section */

/* Begin PBXHeadersBuildPhase section */
		88037F8015056328001A5B19 /* Headers */ = {
			isa = PBXHeadersBuildPhase;
			buildActionMask = 2147483647;
			files = (
				882D071917614FA7009EDA69 /* RACTargetQueueScheduler.h in Headers */,
				881E87AC16695C5600667F7B /* RACQueueScheduler.h in Headers */,
				88037FB81505645C001A5B19 /* ReactiveCocoa.h in Headers */,
				88037FBB1505646C001A5B19 /* NSObject+RACPropertySubscribing.h in Headers */,
				88037FBC1505646C001A5B19 /* RACSignal.h in Headers */,
				88037FBE1505646C001A5B19 /* RACSubscriber.h in Headers */,
				88037FC11505646C001A5B19 /* RACCommand.h in Headers */,
				88037FC21505646C001A5B19 /* NSControl+RACSupport.h in Headers */,
				D028DB74179E53CB00D1042F /* RACSerialDisposable.h in Headers */,
				880B9176150B09190008488E /* RACSubject.h in Headers */,
				D090767F17FBEADE00EB087A /* NSURLConnection+RACSupport.h in Headers */,
				88F440D3153DADEA0097B4C3 /* NSObject+RACAppKitBindings.h in Headers */,
				88D4AB3E1510F6C30011494F /* RACReplaySubject.h in Headers */,
				D0BD34C5182B159500B324CB /* RACSignalGenerator.h in Headers */,
				883A84DA1513964B006DB4C7 /* RACBehaviorSubject.h in Headers */,
				883A84DF1513B5EC006DB4C7 /* RACDisposable.h in Headers */,
				886F702A1551CF920045D68B /* RACGroupedSignal.h in Headers */,
				881B37CC152260BF0079220B /* RACUnit.h in Headers */,
				884476E4152367D100958F44 /* RACScopedDisposable.h in Headers */,
				D07040521811D9490079D4DD /* RACDeprecated.h in Headers */,
				88E2C6B4153C771C00C7493C /* RACScheduler.h in Headers */,
				88B76F8E153726B00053EAE2 /* RACTuple.h in Headers */,
				886CEAE2163DE942007632D1 /* NSObject+RACLifting.h in Headers */,
				D0E9676B1641EF9C00FCFF06 /* NSArray+RACSupport.h in Headers */,
				D0E9676F1641EF9C00FCFF06 /* NSDictionary+RACSupport.h in Headers */,
				D0E967731641EF9C00FCFF06 /* NSOrderedSet+RACSupport.h in Headers */,
				D0E967771641EF9C00FCFF06 /* NSSet+RACSupport.h in Headers */,
				D07EBA4518229196009EA5CC /* RACAction.h in Headers */,
				D0E9678B1641EF9C00FCFF06 /* RACSequence.h in Headers */,
				88A0B6D3165B2B77005DE8F3 /* RACSubscriptingAssignmentTrampoline.h in Headers */,
				D0E3632D1811305B007C985A /* RACPromise.h in Headers */,
				D0D487011642550100DD7605 /* RACStream.h in Headers */,
				88C5A0241692460A0045EF05 /* RACMulticastConnection.h in Headers */,
				881E86A21669304800667F7B /* RACCompoundDisposable.h in Headers */,
<<<<<<< HEAD
				881E87B216695EDF00667F7B /* RACImmediateScheduler.h in Headers */,
				D0360E111832224B00132D2F /* RACDynamicSignalGenerator.h in Headers */,
				881E87C41669636000667F7B /* RACSubscriptionScheduler.h in Headers */,
=======
>>>>>>> bb494246
				5F45A885168CFA3E00B58A2B /* RACKVOChannel.h in Headers */,
				8857BB82152A27A9009804CC /* NSObject+RACKVOWrapper.h in Headers */,
				4973429718359E9B005C25CB /* RACSignal+Operations.h in Headers */,
				880D7A5A16F7B351004A3361 /* NSObject+RACSelectorSignal.h in Headers */,
				6E58405516F22D7500F588A6 /* NSObject+RACDeallocating.h in Headers */,
				5F6FE8531692568A00A8D7A6 /* RACChannel.h in Headers */,
				882D072117615381009EDA69 /* RACQueueScheduler+Subclass.h in Headers */,
				D005A259169A3B7D00A9D2DB /* RACBacktrace.h in Headers */,
				5F773DEA169B46670023069D /* NSEnumerator+RACSupport.h in Headers */,
				D077A16D169B740200057BB1 /* RACEvent.h in Headers */,
				D0A0B01516EAA3D100C47593 /* NSText+RACSupport.h in Headers */,
				D094E44917775AF200906BF7 /* EXTKeyPathCoding.h in Headers */,
				D094E44B17775AF200906BF7 /* EXTScope.h in Headers */,
				D094E44F17775AF200906BF7 /* metamacros.h in Headers */,
				D00930791788AB7B00EE7E8B /* RACTestScheduler.h in Headers */,
				55C39DEC17F1EC84006DC60C /* NSData+RACSupport.h in Headers */,
				55C39DED17F1EC84006DC60C /* NSFileHandle+RACSupport.h in Headers */,
				55C39DEE17F1EC84006DC60C /* NSNotificationCenter+RACSupport.h in Headers */,
				D0360E161832264000132D2F /* RACTransactionSignalGenerator.h in Headers */,
				55C39DEF17F1EC84006DC60C /* NSString+RACSupport.h in Headers */,
			);
			runOnlyForDeploymentPostprocessing = 0;
		};
		88F440A9153DAC820097B4C3 /* Headers */ = {
			isa = PBXHeadersBuildPhase;
			buildActionMask = 2147483647;
			files = (
				880D7A5B16F7B351004A3361 /* NSObject+RACSelectorSignal.h in Headers */,
				5F45A886168CFA3E00B58A2B /* RACKVOChannel.h in Headers */,
				554D9E5D181064E200F21262 /* UIRefreshControl+RACSupport.h in Headers */,
				5F6FE8541692568A00A8D7A6 /* RACChannel.h in Headers */,
				D08FF264169A32D100743C6D /* ReactiveCocoa.h in Headers */,
				D08FF265169A32DC00743C6D /* RACSubscriber.h in Headers */,
				D08FF267169A330000743C6D /* RACUnit.h in Headers */,
				D08FF268169A330000743C6D /* RACTuple.h in Headers */,
				D08FF269169A330000743C6D /* RACBacktrace.h in Headers */,
				D08FF26A169A330000743C6D /* RACSubscriptingAssignmentTrampoline.h in Headers */,
				D08FF26C169A331A00743C6D /* RACStream.h in Headers */,
				D08FF26D169A331A00743C6D /* RACSignal.h in Headers */,
				D08FF26F169A331A00743C6D /* RACMulticastConnection.h in Headers */,
				D08FF270169A331A00743C6D /* RACGroupedSignal.h in Headers */,
				D08FF271169A331A00743C6D /* RACSubject.h in Headers */,
				D08FF272169A331A00743C6D /* RACReplaySubject.h in Headers */,
				D08FF273169A331A00743C6D /* RACBehaviorSubject.h in Headers */,
				D08FF274169A331A00743C6D /* RACDisposable.h in Headers */,
				4973429818359E9C005C25CB /* RACSignal+Operations.h in Headers */,
				D08FF275169A331A00743C6D /* RACScopedDisposable.h in Headers */,
				D07EBA4618229196009EA5CC /* RACAction.h in Headers */,
				D08FF276169A331A00743C6D /* RACCompoundDisposable.h in Headers */,
				D08FF277169A331B00743C6D /* RACCommand.h in Headers */,
				D08FF278169A331B00743C6D /* RACSequence.h in Headers */,
				D08FF27F169A331B00743C6D /* RACScheduler.h in Headers */,
				D08FF26B169A330000743C6D /* NSObject+RACLifting.h in Headers */,
				D08FF280169A333400743C6D /* NSArray+RACSupport.h in Headers */,
<<<<<<< HEAD
				D0BD34C6182B159500B324CB /* RACSignalGenerator.h in Headers */,
=======
				4973429B18359F29005C25CB /* NSObject+RACKVOWrapper.h in Headers */,
>>>>>>> bb494246
				D028DB75179E53CB00D1042F /* RACSerialDisposable.h in Headers */,
				D08FF281169A333400743C6D /* NSDictionary+RACSupport.h in Headers */,
				D08FF282169A333400743C6D /* NSOrderedSet+RACSupport.h in Headers */,
				D028DB87179E616700D1042F /* UITableViewCell+RACSupport.h in Headers */,
				1646747B17FFA0610036E30B /* UICollectionViewCell+RACSupport.h in Headers */,
				D08FF283169A333400743C6D /* NSSet+RACSupport.h in Headers */,
				D08FF285169A333400743C6D /* UIControl+RACSupport.h in Headers */,
				D08FF286169A333400743C6D /* UITextField+RACSupport.h in Headers */,
				D08FF287169A333400743C6D /* UITextView+RACSupport.h in Headers */,
				D08FF289169A333400743C6D /* NSObject+RACPropertySubscribing.h in Headers */,
				5F773DEB169B46670023069D /* NSEnumerator+RACSupport.h in Headers */,
				D077A16E169B740200057BB1 /* RACEvent.h in Headers */,
				6EA0C08216F4AEC1006EBEB2 /* NSObject+RACDeallocating.h in Headers */,
				27A887D21703DDEB00040001 /* UIBarButtonItem+RACSupport.h in Headers */,
				1EC06B17173CB04000365258 /* UIGestureRecognizer+RACSupport.h in Headers */,
				D090768017FBEADE00EB087A /* NSURLConnection+RACSupport.h in Headers */,
				D0360E121832224C00132D2F /* RACDynamicSignalGenerator.h in Headers */,
				5EE9A7931760D61300EAF5A2 /* UIButton+RACSupport.h in Headers */,
				88302C961762EC79003633BD /* RACQueueScheduler.h in Headers */,
				88302C9B1762EC7E003633BD /* RACQueueScheduler+Subclass.h in Headers */,
				88302CA21762F62D003633BD /* RACTargetQueueScheduler.h in Headers */,
				D0E3632E1811305B007C985A /* RACPromise.h in Headers */,
				557A4B5A177648C7008EF796 /* UIActionSheet+RACSupport.h in Headers */,
				ACB0EAF41797DDD400942FFC /* UIAlertView+RACSupport.h in Headers */,
				D094E44A17775AF200906BF7 /* EXTKeyPathCoding.h in Headers */,
				D094E44C17775AF200906BF7 /* EXTScope.h in Headers */,
				D094E45017775AF200906BF7 /* metamacros.h in Headers */,
				D009307A1788AB7B00EE7E8B /* RACTestScheduler.h in Headers */,
				5F70B2AF17AB1829009AEDF9 /* UIDatePicker+RACSupport.h in Headers */,
				D0360E171832264000132D2F /* RACTransactionSignalGenerator.h in Headers */,
				5F70B2BE17AB1857009AEDF9 /* UISegmentedControl+RACSupport.h in Headers */,
				5F70B2C017AB1857009AEDF9 /* UISlider+RACSupport.h in Headers */,
				5F70B2C217AB1857009AEDF9 /* UIStepper+RACSupport.h in Headers */,
				D07040531811D9490079D4DD /* RACDeprecated.h in Headers */,
				5F70B2C417AB1857009AEDF9 /* UISwitch+RACSupport.h in Headers */,
				55C39DF017F1EC84006DC60C /* NSData+RACSupport.h in Headers */,
				55C39DF117F1EC84006DC60C /* NSFileHandle+RACSupport.h in Headers */,
				55C39DF217F1EC84006DC60C /* NSNotificationCenter+RACSupport.h in Headers */,
				55C39DF317F1EC84006DC60C /* NSString+RACSupport.h in Headers */,
			);
			runOnlyForDeploymentPostprocessing = 0;
		};
		D05AD39217F2D56F0080895B /* Headers */ = {
			isa = PBXHeadersBuildPhase;
			buildActionMask = 2147483647;
			files = (
				D05AD3E017F2DB1D0080895B /* RACBehaviorSubject.h in Headers */,
				D05AD3C917F2DB100080895B /* RACSubscriptingAssignmentTrampoline.h in Headers */,
				D05AD3C517F2DB100080895B /* RACTuple.h in Headers */,
				D05AD41E17F2DB6E0080895B /* NSControl+RACSupport.h in Headers */,
				D05AD3E417F2DB230080895B /* RACScopedDisposable.h in Headers */,
				D05AD40F17F2DB6A0080895B /* NSFileHandle+RACSupport.h in Headers */,
				D05AD40517F2DB5D0080895B /* RACTestScheduler.h in Headers */,
				D05AD42817F2DB840080895B /* RACKVOChannel.h in Headers */,
				4973429918359EA1005C25CB /* RACSignal+Operations.h in Headers */,
				D05AD3FF17F2DB5D0080895B /* RACTargetQueueScheduler.h in Headers */,
				D05AD3E217F2DB230080895B /* RACDisposable.h in Headers */,
				D05AD42617F2DB840080895B /* RACChannel.h in Headers */,
				D05AD3EA17F2DB270080895B /* RACCommand.h in Headers */,
				D05AD3DE17F2DB1D0080895B /* RACReplaySubject.h in Headers */,
				D05AD3D817F2DB1D0080895B /* RACMulticastConnection.h in Headers */,
				D05AD3E817F2DB230080895B /* RACSerialDisposable.h in Headers */,
				D05AD42E17F2DB840080895B /* NSObject+RACPropertySubscribing.h in Headers */,
				D05AD3CB17F2DB100080895B /* NSObject+RACDeallocating.h in Headers */,
				D05AD41417F2DB6A0080895B /* NSObject+RACSelectorSignal.h in Headers */,
				D05AD3FC17F2DB5D0080895B /* RACQueueScheduler.h in Headers */,
				D05AD3FD17F2DB5D0080895B /* RACQueueScheduler+Subclass.h in Headers */,
				D05AD42217F2DB6E0080895B /* NSObject+RACAppKitBindings.h in Headers */,
				D05AD3DA17F2DB1D0080895B /* RACGroupedSignal.h in Headers */,
				D05AD41617F2DB6A0080895B /* NSOrderedSet+RACSupport.h in Headers */,
				D05AD3E617F2DB230080895B /* RACCompoundDisposable.h in Headers */,
				D02C7C7F1822CFCD00CB20D6 /* RACAction.h in Headers */,
				D05AD40B17F2DB6A0080895B /* NSDictionary+RACSupport.h in Headers */,
				D05AD3D617F2DB1D0080895B /* RACEvent.h in Headers */,
				D05AD3D017F2DB100080895B /* RACStream.h in Headers */,
				D05AD3DC17F2DB1D0080895B /* RACSubject.h in Headers */,
				4973429A18359EE2005C25CB /* ReactiveCocoa.h in Headers */,
				D05AD41C17F2DB6A0080895B /* NSString+RACSupport.h in Headers */,
				D05AD42417F2DB6E0080895B /* NSText+RACSupport.h in Headers */,
				D05AD3C017F2DA300080895B /* RACSubscriber.h in Headers */,
				D05AD42A17F2DB840080895B /* NSObject+RACKVOWrapper.h in Headers */,
				D0E3632F1811305B007C985A /* RACPromise.h in Headers */,
				D05AD40717F2DB6A0080895B /* NSArray+RACSupport.h in Headers */,
				D090768117FBEADE00EB087A /* NSURLConnection+RACSupport.h in Headers */,
<<<<<<< HEAD
				D013A3E81807B7C30072B6CE /* RACReturnSignal.h in Headers */,
				D0360E181832264000132D2F /* RACTransactionSignalGenerator.h in Headers */,
=======
>>>>>>> bb494246
				D05AD3C717F2DB100080895B /* RACBacktrace.h in Headers */,
				D0360E131832225000132D2F /* RACDynamicSignalGenerator.h in Headers */,
				D05AD3EE17F2DB4F0080895B /* RACSequence.h in Headers */,
				D05AD3D217F2DB1D0080895B /* RACSignal.h in Headers */,
				D05AD3CD17F2DB100080895B /* NSObject+RACLifting.h in Headers */,
				D05AD40D17F2DB6A0080895B /* NSEnumerator+RACSupport.h in Headers */,
				D05AD3FA17F2DB5D0080895B /* RACScheduler.h in Headers */,
				D05AD41817F2DB6A0080895B /* NSSet+RACSupport.h in Headers */,
				D05AD41117F2DB6A0080895B /* NSNotificationCenter+RACSupport.h in Headers */,
				D05AD40917F2DB6A0080895B /* NSData+RACSupport.h in Headers */,
				D0BD34C7182B159500B324CB /* RACSignalGenerator.h in Headers */,
				D07040541811D9490079D4DD /* RACDeprecated.h in Headers */,
				D05AD3C317F2DB100080895B /* RACUnit.h in Headers */,
			);
			runOnlyForDeploymentPostprocessing = 0;
		};
/* End PBXHeadersBuildPhase section */

/* Begin PBXNativeTarget section */
		1860F411177C91B500C7B3C9 /* ReactiveCocoa-iOS-UIKitTestHost */ = {
			isa = PBXNativeTarget;
			buildConfigurationList = 1860F44C177C91B500C7B3C9 /* Build configuration list for PBXNativeTarget "ReactiveCocoa-iOS-UIKitTestHost" */;
			buildPhases = (
				1860F40E177C91B500C7B3C9 /* Sources */,
				1860F40F177C91B500C7B3C9 /* Frameworks */,
				1860F410177C91B500C7B3C9 /* Resources */,
			);
			buildRules = (
			);
			dependencies = (
				D0F117C3179F0A91006CE68F /* PBXTargetDependency */,
			);
			name = "ReactiveCocoa-iOS-UIKitTestHost";
			productName = "ReactiveCocoa-iOS-UIKitTestHost";
			productReference = 1860F412177C91B500C7B3C9 /* ReactiveCocoa-iOS-UIKitTestHost.app */;
			productType = "com.apple.product-type.application";
		};
		1860F42F177C91B500C7B3C9 /* ReactiveCocoa-iOS-UIKitTestHostTests */ = {
			isa = PBXNativeTarget;
			buildConfigurationList = 1860F44D177C91B500C7B3C9 /* Build configuration list for PBXNativeTarget "ReactiveCocoa-iOS-UIKitTestHostTests" */;
			buildPhases = (
				1860F42B177C91B500C7B3C9 /* Sources */,
				1860F42C177C91B500C7B3C9 /* Frameworks */,
				1860F42D177C91B500C7B3C9 /* Resources */,
			);
			buildRules = (
			);
			dependencies = (
				1860F452177C960700C7B3C9 /* PBXTargetDependency */,
				1860F454177C960700C7B3C9 /* PBXTargetDependency */,
				1860F436177C91B500C7B3C9 /* PBXTargetDependency */,
			);
			name = "ReactiveCocoa-iOS-UIKitTestHostTests";
			productName = "ReactiveCocoa-iOS-UIKitTestHostTests";
			productReference = 1860F430177C91B500C7B3C9 /* ReactiveCocoa-iOS-UIKitTestHostTests.octest */;
			productType = "com.apple.product-type.bundle";
		};
		5FAF5222174D4C2000CAC810 /* ReactiveCocoaTests-iOS */ = {
			isa = PBXNativeTarget;
			buildConfigurationList = 5FAF523D174D4C2000CAC810 /* Build configuration list for PBXNativeTarget "ReactiveCocoaTests-iOS" */;
			buildPhases = (
				5FAF521E174D4C2000CAC810 /* Sources */,
				5FAF521F174D4C2000CAC810 /* Frameworks */,
				5FAF5220174D4C2000CAC810 /* Resources */,
			);
			buildRules = (
			);
			dependencies = (
				D0ED9DBE1750180B003859A6 /* PBXTargetDependency */,
				D0ED9DC01750180B003859A6 /* PBXTargetDependency */,
				D0ED9DB617501806003859A6 /* PBXTargetDependency */,
			);
			name = "ReactiveCocoaTests-iOS";
			productName = "ReactiveCocoaTests-iOS";
			productReference = 5FAF5223174D4C2000CAC810 /* ReactiveCocoaTests-iOS.octest */;
			productType = "com.apple.product-type.bundle";
		};
		88037F8215056328001A5B19 /* ReactiveCocoa */ = {
			isa = PBXNativeTarget;
			buildConfigurationList = 88037F8F15056328001A5B19 /* Build configuration list for PBXNativeTarget "ReactiveCocoa" */;
			buildPhases = (
				88037F7E15056328001A5B19 /* Sources */,
				88037F7F15056328001A5B19 /* Frameworks */,
				88037F8015056328001A5B19 /* Headers */,
				88037F8115056328001A5B19 /* Resources */,
			);
			buildRules = (
			);
			dependencies = (
			);
			name = ReactiveCocoa;
			productName = ReactiveCocoa;
			productReference = 88037F8315056328001A5B19 /* ReactiveCocoa.framework */;
			productType = "com.apple.product-type.framework";
		};
		88CDF7DB15000FCF00163A9F /* ReactiveCocoaTests */ = {
			isa = PBXNativeTarget;
			buildConfigurationList = 88CDF7F015000FCF00163A9F /* Build configuration list for PBXNativeTarget "ReactiveCocoaTests" */;
			buildPhases = (
				88CDF7D715000FCF00163A9F /* Sources */,
				88CDF7D815000FCF00163A9F /* Frameworks */,
				88CDF7D915000FCF00163A9F /* Resources */,
				8820937F1501C94E00796685 /* Copy Frameworks */,
			);
			buildRules = (
			);
			dependencies = (
				8803807015056B1B001A5B19 /* PBXTargetDependency */,
				8803806E15056B15001A5B19 /* PBXTargetDependency */,
				88037FDB150564E9001A5B19 /* PBXTargetDependency */,
			);
			name = ReactiveCocoaTests;
			productName = GHObservableTests;
			productReference = 88CDF7DC15000FCF00163A9F /* ReactiveCocoaTests.octest */;
			productType = "com.apple.product-type.bundle";
		};
		88F440AA153DAC820097B4C3 /* ReactiveCocoa-iOS */ = {
			isa = PBXNativeTarget;
			buildConfigurationList = 88F440B3153DAC820097B4C3 /* Build configuration list for PBXNativeTarget "ReactiveCocoa-iOS" */;
			buildPhases = (
				88F440A7153DAC820097B4C3 /* Sources */,
				88F440A8153DAC820097B4C3 /* Frameworks */,
				88F440A9153DAC820097B4C3 /* Headers */,
			);
			buildRules = (
			);
			dependencies = (
			);
			name = "ReactiveCocoa-iOS";
			productName = ReactiveCocoaLib;
			productReference = 88F440AB153DAC820097B4C3 /* libReactiveCocoa-iOS.a */;
			productType = "com.apple.product-type.library.static";
		};
		D05AD39317F2D56F0080895B /* ReactiveCocoa-Mac */ = {
			isa = PBXNativeTarget;
			buildConfigurationList = D05AD3BD17F2D5710080895B /* Build configuration list for PBXNativeTarget "ReactiveCocoa-Mac" */;
			buildPhases = (
				D05AD39017F2D56F0080895B /* Sources */,
				D05AD39117F2D56F0080895B /* Frameworks */,
				D05AD39217F2D56F0080895B /* Headers */,
			);
			buildRules = (
			);
			dependencies = (
			);
			name = "ReactiveCocoa-Mac";
			productName = "ReactiveCocoa-Mac";
			productReference = D05AD39417F2D56F0080895B /* libReactiveCocoa-Mac.a */;
			productType = "com.apple.product-type.library.static";
		};
/* End PBXNativeTarget section */

/* Begin PBXProject section */
		88CDF7B215000FCE00163A9F /* Project object */ = {
			isa = PBXProject;
			attributes = {
				CLASSPREFIX = RAC;
				LastUpgradeCheck = 0500;
				ORGANIZATIONNAME = "GitHub, Inc.";
			};
			buildConfigurationList = 88CDF7B515000FCE00163A9F /* Build configuration list for PBXProject "ReactiveCocoa" */;
			compatibilityVersion = "Xcode 3.2";
			developmentRegion = English;
			hasScannedForEncodings = 0;
			knownRegions = (
				en,
			);
			mainGroup = 88CDF7B015000FCE00163A9F;
			productRefGroup = 88CDF7BC15000FCE00163A9F /* Products */;
			projectDirPath = "";
			projectReferences = (
				{
					ProductGroup = 8803804915056ACA001A5B19 /* Products */;
					ProjectRef = 8803804815056ACA001A5B19 /* Expecta.xcodeproj */;
				},
				{
					ProductGroup = 8803805C15056AD7001A5B19 /* Products */;
					ProjectRef = 8803805B15056AD7001A5B19 /* Specta.xcodeproj */;
				},
			);
			projectRoot = "";
			targets = (
				88037F8215056328001A5B19 /* ReactiveCocoa */,
				88F440AA153DAC820097B4C3 /* ReactiveCocoa-iOS */,
				88CDF7DB15000FCF00163A9F /* ReactiveCocoaTests */,
				5FAF5222174D4C2000CAC810 /* ReactiveCocoaTests-iOS */,
				1860F411177C91B500C7B3C9 /* ReactiveCocoa-iOS-UIKitTestHost */,
				1860F42F177C91B500C7B3C9 /* ReactiveCocoa-iOS-UIKitTestHostTests */,
				D05AD39317F2D56F0080895B /* ReactiveCocoa-Mac */,
			);
		};
/* End PBXProject section */

/* Begin PBXReferenceProxy section */
		8803805315056ACB001A5B19 /* libExpecta.a */ = {
			isa = PBXReferenceProxy;
			fileType = archive.ar;
			path = libExpecta.a;
			remoteRef = 8803805215056ACB001A5B19 /* PBXContainerItemProxy */;
			sourceTree = BUILT_PRODUCTS_DIR;
		};
		8803805515056ACB001A5B19 /* libExpecta-iOS.a */ = {
			isa = PBXReferenceProxy;
			fileType = archive.ar;
			path = "libExpecta-iOS.a";
			remoteRef = 8803805415056ACB001A5B19 /* PBXContainerItemProxy */;
			sourceTree = BUILT_PRODUCTS_DIR;
		};
		8803805715056ACB001A5B19 /* ExpectaTests.octest */ = {
			isa = PBXReferenceProxy;
			fileType = wrapper.cfbundle;
			path = ExpectaTests.octest;
			remoteRef = 8803805615056ACB001A5B19 /* PBXContainerItemProxy */;
			sourceTree = BUILT_PRODUCTS_DIR;
		};
		8803805915056ACB001A5B19 /* Expecta-iOSTests.octest */ = {
			isa = PBXReferenceProxy;
			fileType = wrapper.cfbundle;
			path = "Expecta-iOSTests.octest";
			remoteRef = 8803805815056ACB001A5B19 /* PBXContainerItemProxy */;
			sourceTree = BUILT_PRODUCTS_DIR;
		};
		8803806615056AD7001A5B19 /* libSpecta.a */ = {
			isa = PBXReferenceProxy;
			fileType = archive.ar;
			path = libSpecta.a;
			remoteRef = 8803806515056AD7001A5B19 /* PBXContainerItemProxy */;
			sourceTree = BUILT_PRODUCTS_DIR;
		};
		8803806815056AD7001A5B19 /* libSpecta-iOS.a */ = {
			isa = PBXReferenceProxy;
			fileType = archive.ar;
			path = "libSpecta-iOS.a";
			remoteRef = 8803806715056AD7001A5B19 /* PBXContainerItemProxy */;
			sourceTree = BUILT_PRODUCTS_DIR;
		};
		8803806A15056AD7001A5B19 /* SpectaTests.octest */ = {
			isa = PBXReferenceProxy;
			fileType = wrapper.cfbundle;
			path = SpectaTests.octest;
			remoteRef = 8803806915056AD7001A5B19 /* PBXContainerItemProxy */;
			sourceTree = BUILT_PRODUCTS_DIR;
		};
		8803806C15056AD7001A5B19 /* Specta-iOSTests.octest */ = {
			isa = PBXReferenceProxy;
			fileType = wrapper.cfbundle;
			path = "Specta-iOSTests.octest";
			remoteRef = 8803806B15056AD7001A5B19 /* PBXContainerItemProxy */;
			sourceTree = BUILT_PRODUCTS_DIR;
		};
/* End PBXReferenceProxy section */

/* Begin PBXResourcesBuildPhase section */
		1860F410177C91B500C7B3C9 /* Resources */ = {
			isa = PBXResourcesBuildPhase;
			buildActionMask = 2147483647;
			files = (
				1860F41E177C91B500C7B3C9 /* InfoPlist.strings in Resources */,
				1860F426177C91B500C7B3C9 /* Default.png in Resources */,
				1860F428177C91B500C7B3C9 /* Default@2x.png in Resources */,
				1860F42A177C91B500C7B3C9 /* Default-568h@2x.png in Resources */,
			);
			runOnlyForDeploymentPostprocessing = 0;
		};
		1860F42D177C91B500C7B3C9 /* Resources */ = {
			isa = PBXResourcesBuildPhase;
			buildActionMask = 2147483647;
			files = (
				1860F43C177C91B500C7B3C9 /* InfoPlist.strings in Resources */,
			);
			runOnlyForDeploymentPostprocessing = 0;
		};
		5FAF5220174D4C2000CAC810 /* Resources */ = {
			isa = PBXResourcesBuildPhase;
			buildActionMask = 2147483647;
			files = (
				D090768E17FBED2E00EB087A /* test-data.json in Resources */,
			);
			runOnlyForDeploymentPostprocessing = 0;
		};
		88037F8115056328001A5B19 /* Resources */ = {
			isa = PBXResourcesBuildPhase;
			buildActionMask = 2147483647;
			files = (
			);
			runOnlyForDeploymentPostprocessing = 0;
		};
		88CDF7D915000FCF00163A9F /* Resources */ = {
			isa = PBXResourcesBuildPhase;
			buildActionMask = 2147483647;
			files = (
				D090768D17FBED2E00EB087A /* test-data.json in Resources */,
				88CDF7E715000FCF00163A9F /* InfoPlist.strings in Resources */,
			);
			runOnlyForDeploymentPostprocessing = 0;
		};
/* End PBXResourcesBuildPhase section */

/* Begin PBXSourcesBuildPhase section */
		1860F40E177C91B500C7B3C9 /* Sources */ = {
			isa = PBXSourcesBuildPhase;
			buildActionMask = 2147483647;
			files = (
				1860F420177C91B500C7B3C9 /* main.m in Sources */,
				1860F424177C91B500C7B3C9 /* RACAppDelegate.m in Sources */,
			);
			runOnlyForDeploymentPostprocessing = 0;
		};
		1860F42B177C91B500C7B3C9 /* Sources */ = {
			isa = PBXSourcesBuildPhase;
			buildActionMask = 2147483647;
			files = (
				1668028317FE775200C724B4 /* UICollectionViewCellRACSupportSpec.m in Sources */,
				5564537F18107203002BD2E4 /* RACControlActionExamples.m in Sources */,
				D0F117CC179F0B97006CE68F /* UITableViewCellRACSupportSpec.m in Sources */,
				1860F44F177C958300C7B3C9 /* UITextFieldRACSupportSpec.m in Sources */,
				1860F450177C958900C7B3C9 /* UITextViewRACSupportSpec.m in Sources */,
				D004BC9C177E1A2B00A5B8C5 /* UIActionSheetRACSupportSpec.m in Sources */,
				5564542418107275002BD2E4 /* UIRefreshControlRACSupportSpec.m in Sources */,
			);
			runOnlyForDeploymentPostprocessing = 0;
		};
		5FAF521E174D4C2000CAC810 /* Sources */ = {
			isa = PBXSourcesBuildPhase;
			buildActionMask = 2147483647;
			files = (
				5FAF523E174D4D3200CAC810 /* NSEnumeratorRACSequenceAdditionsSpec.m in Sources */,
				5FAF523F174D4D3600CAC810 /* NSNotificationCenterRACSupportSpec.m in Sources */,
				D090768B17FBECBF00EB087A /* NSURLConnectionRACSupportSpec.m in Sources */,
				5FAF5240174D4D5600CAC810 /* NSObjectRACDeallocatingSpec.m in Sources */,
				5FAF5241174D4D5600CAC810 /* NSObjectRACLiftingSpec.m in Sources */,
				5FAF5242174D4D5600CAC810 /* NSObjectRACPropertySubscribingExamples.m in Sources */,
				5FAF5243174D4D5600CAC810 /* NSObjectRACPropertySubscribingSpec.m in Sources */,
				5FAF5244174D4D5600CAC810 /* NSStringRACKeyPathUtilitiesSpec.m in Sources */,
				5FAF5246174D4D5600CAC810 /* RACBacktraceSpec.m in Sources */,
				5FAF5247174D4D5600CAC810 /* RACBlockTrampolineSpec.m in Sources */,
				5FAF5248174D4D5600CAC810 /* RACCommandSpec.m in Sources */,
				5FAF5249174D4D5600CAC810 /* RACCompoundDisposableSpec.m in Sources */,
				5FAF524A174D4D5600CAC810 /* RACEventSpec.m in Sources */,
				5FAF524B174D4D5600CAC810 /* RACKVOWrapperSpec.m in Sources */,
				5FAF524C174D4D5600CAC810 /* RACMulticastConnectionSpec.m in Sources */,
				5FAF524D174D4D5600CAC810 /* RACKVOChannelSpec.m in Sources */,
				5FAF524E174D4D5600CAC810 /* RACPropertySignalExamples.m in Sources */,
				5FAF524F174D4D5600CAC810 /* RACChannelExamples.m in Sources */,
				5FAF5250174D4D5600CAC810 /* RACChannelSpec.m in Sources */,
				5FAF5252174D4D5600CAC810 /* RACCollectionSupportSpec.m in Sources */,
				5FAF5253174D4D5600CAC810 /* RACSequenceExamples.m in Sources */,
				5FAF5254174D4D5600CAC810 /* RACSequenceSpec.m in Sources */,
				5FAF5255174D4D5600CAC810 /* RACSignalSpec.m in Sources */,
				5FAF5256174D4D5600CAC810 /* RACStreamExamples.m in Sources */,
				5FAF5257174D4D5600CAC810 /* RACSubjectSpec.m in Sources */,
				5FAF5258174D4D5600CAC810 /* RACSubscriberExamples.m in Sources */,
				5FAF5259174D4D5600CAC810 /* RACSubscriberSpec.m in Sources */,
				AC65FD52176DECB1005ED22B /* UIAlertViewRACSupportSpec.m in Sources */,
				D07040641811EAC60079D4DD /* RACPromiseSpec.m in Sources */,
				5FAF525A174D4D5600CAC810 /* RACSubscriptingAssignmentTrampolineSpec.m in Sources */,
				5FAF525B174D4D5600CAC810 /* RACTestObject.m in Sources */,
				5FAF525C174D4D5600CAC810 /* RACTupleSpec.m in Sources */,
				5FAF525D174D4D5600CAC810 /* NSObjectRACSelectorSignalSpec.m in Sources */,
				5FAF525E174D4D5600CAC810 /* RACSubclassObject.m in Sources */,
				5FAF5262174D4D8F00CAC810 /* UIBarButtonItemRACSupportSpec.m in Sources */,
				88302BFE1762A9E6003633BD /* RACTestExampleScheduler.m in Sources */,
				8884DD6B1756B65300F6C379 /* RACSignalStartExamples.m in Sources */,
				D028DB7E179E591E00D1042F /* RACSerialDisposableSpec.m in Sources */,
				5EE9A79B1760D88500EAF5A2 /* UIButtonRACSupportSpec.m in Sources */,
				88302C2F1762C180003633BD /* RACTargetQueueSchedulerSpec.m in Sources */,
				D0A0E227176A84DB007273ED /* RACDisposableSpec.m in Sources */,
				D02C7C941822D44400CB20D6 /* RACActionSpec.m in Sources */,
				D066C796176D262500C242D2 /* UIControlRACSupportSpec.m in Sources */,
				D066C79D176D263D00C242D2 /* RACTestUIButton.m in Sources */,
				D02C7C911822D43000CB20D6 /* RACSchedulerSpec.m in Sources */,
				D0C55CE217759559008CDDCA /* RACDelegateProxySpec.m in Sources */,
				D07200261788C57200987F70 /* RACTestSchedulerSpec.m in Sources */,
				D075A72B17BCB7E100C24FB7 /* RACControlActionExamples.m in Sources */,
			);
			runOnlyForDeploymentPostprocessing = 0;
		};
		88037F7E15056328001A5B19 /* Sources */ = {
			isa = PBXSourcesBuildPhase;
			buildActionMask = 2147483647;
			files = (
				88A0B6D2165B2B09005DE8F3 /* RACBlockTrampoline.m in Sources */,
				88037FC71505647E001A5B19 /* NSObject+RACKVOWrapper.m in Sources */,
				88037FC91505648C001A5B19 /* RACSubscriber.m in Sources */,
				88037FCC1505648C001A5B19 /* RACCommand.m in Sources */,
				D07EBA4718229196009EA5CC /* RACAction.m in Sources */,
				88037FCD1505648C001A5B19 /* NSControl+RACSupport.m in Sources */,
				D090768217FBEADE00EB087A /* NSURLConnection+RACSupport.m in Sources */,
				880B9177150B09190008488E /* RACSubject.m in Sources */,
				88D4AB3F1510F6C30011494F /* RACReplaySubject.m in Sources */,
				88977C3E1512914A00A09EC5 /* RACSignal.m in Sources */,
				883A84DB1513964B006DB4C7 /* RACBehaviorSubject.m in Sources */,
				883A84E01513B5EC006DB4C7 /* RACDisposable.m in Sources */,
				886678711518DCD800DE77EC /* NSObject+RACPropertySubscribing.m in Sources */,
				881B37CD152260BF0079220B /* RACUnit.m in Sources */,
				884476E5152367D100958F44 /* RACScopedDisposable.m in Sources */,
				88B76F8F153726B00053EAE2 /* RACTuple.m in Sources */,
				88E2C6B5153C771C00C7493C /* RACScheduler.m in Sources */,
				88F440D4153DADEA0097B4C3 /* NSObject+RACAppKitBindings.m in Sources */,
				886F702B1551CF920045D68B /* RACGroupedSignal.m in Sources */,
				A1FCC374156754A7008C9686 /* RACObjCRuntime.m in Sources */,
				D0DFBCCE15DD6D40009DADB3 /* RACBacktrace.m in Sources */,
				D0D910D015F915BD00AD2DDA /* RACSignal+Operations.m in Sources */,
				88FC735716114F9C00F8A774 /* RACSubscriptingAssignmentTrampoline.m in Sources */,
				886CEAE4163DE942007632D1 /* NSObject+RACLifting.m in Sources */,
				D013A3E11807B7450072B6CE /* RACEmptySignal.m in Sources */,
				887ACDA9165878A8009190AD /* NSInvocation+RACTypeParsing.m in Sources */,
				D0E9676D1641EF9C00FCFF06 /* NSArray+RACSupport.m in Sources */,
				D0E967711641EF9C00FCFF06 /* NSDictionary+RACSupport.m in Sources */,
				D0E967751641EF9C00FCFF06 /* NSOrderedSet+RACSupport.m in Sources */,
				D0E967791641EF9C00FCFF06 /* NSSet+RACSupport.m in Sources */,
				D0E967811641EF9C00FCFF06 /* RACArraySequence.m in Sources */,
				D0E967851641EF9C00FCFF06 /* RACDynamicSequence.m in Sources */,
				D0E967891641EF9C00FCFF06 /* RACEmptySequence.m in Sources */,
				D03525D417E2EBC90099CBAB /* RACSignalProvider.d in Sources */,
				D028DB76179E53CB00D1042F /* RACSerialDisposable.m in Sources */,
				D0E9678D1641EF9C00FCFF06 /* RACSequence.m in Sources */,
				D0E967911641EF9C00FCFF06 /* RACStringSequence.m in Sources */,
				D0D487031642550100DD7605 /* RACStream.m in Sources */,
				D0EE284D164D906B006954A4 /* RACSignalSequence.m in Sources */,
				881E86A41669304800667F7B /* RACCompoundDisposable.m in Sources */,
				881E87AE16695C5600667F7B /* RACQueueScheduler.m in Sources */,
				881E87B416695EDF00667F7B /* RACImmediateScheduler.m in Sources */,
				881E87C61669636000667F7B /* RACSubscriptionScheduler.m in Sources */,
				5F45A887168CFA3E00B58A2B /* RACKVOChannel.m in Sources */,
				5F6FE8551692568A00A8D7A6 /* RACChannel.m in Sources */,
				88C5A026169246140045EF05 /* RACMulticastConnection.m in Sources */,
				5F9743F91694A2460024EB82 /* RACEagerSequence.m in Sources */,
				5F773DEC169B46670023069D /* NSEnumerator+RACSupport.m in Sources */,
				D077A16F169B740200057BB1 /* RACEvent.m in Sources */,
				8837EA1816A5A33300FC3CDF /* RACKVOTrampoline.m in Sources */,
				D0A0B01616EAA3D100C47593 /* NSText+RACSupport.m in Sources */,
				D020F3DB17F6A3E40092BED2 /* RACCompoundDisposableProvider.d in Sources */,
				D013A3E91807B7C30072B6CE /* RACReturnSignal.m in Sources */,
				6E58405616F22D7500F588A6 /* NSObject+RACDeallocating.m in Sources */,
				880D7A5C16F7B351004A3361 /* NSObject+RACSelectorSignal.m in Sources */,
				D0307EDF1731AAE100D83211 /* RACTupleSequence.m in Sources */,
				D07CD7181731BA3900DE2394 /* RACUnarySequence.m in Sources */,
				5FDC35051736F54700792E52 /* NSString+RACKeyPathUtilities.m in Sources */,
				D0D243BD1741FA13004359C6 /* NSObject+RACDescription.m in Sources */,
				882D071A17614FA7009EDA69 /* RACTargetQueueScheduler.m in Sources */,
				D0A0E230176A8CD6007273ED /* RACPassthroughSubscriber.m in Sources */,
				D013A3D91807B5ED0072B6CE /* RACErrorSignal.m in Sources */,
				D05F9D3717984EC000FD7982 /* EXTRuntimeExtensions.m in Sources */,
				D009307B1788AB7B00EE7E8B /* RACTestScheduler.m in Sources */,
				55C39DE417F1EC6E006DC60C /* NSData+RACSupport.m in Sources */,
				D0BD34C8182B159500B324CB /* RACSignalGenerator.m in Sources */,
				55C39DE517F1EC6E006DC60C /* NSFileHandle+RACSupport.m in Sources */,
				D0E363301811305B007C985A /* RACPromise.m in Sources */,
				D0BD34D6182B163E00B324CB /* RACDynamicSignalGenerator.m in Sources */,
				55C39DE617F1EC6E006DC60C /* NSNotificationCenter+RACSupport.m in Sources */,
				D013A3F21807B9690072B6CE /* RACDynamicSignal.m in Sources */,
				55C39DE717F1EC6E006DC60C /* NSString+RACSupport.m in Sources */,
				D0360E191832264000132D2F /* RACTransactionSignalGenerator.m in Sources */,
			);
			runOnlyForDeploymentPostprocessing = 0;
		};
		88CDF7D715000FCF00163A9F /* Sources */ = {
			isa = PBXSourcesBuildPhase;
			buildActionMask = 2147483647;
			files = (
				8820937C1501C8A600796685 /* RACSignalSpec.m in Sources */,
				889D0A8015974B2A00F833E3 /* RACSubjectSpec.m in Sources */,
				D041376915D2281C004BBF80 /* RACKVOWrapperSpec.m in Sources */,
				D028DB7D179E591E00D1042F /* RACSerialDisposableSpec.m in Sources */,
				882CCA1E15F1564D00937D6E /* RACCommandSpec.m in Sources */,
				884848B615F658B800B11BD0 /* NSControlRACSupportSpec.m in Sources */,
				88442A341608A9AD00636B49 /* RACTestObject.m in Sources */,
				88FC735B16114FFB00F8A774 /* RACSubscriptingAssignmentTrampolineSpec.m in Sources */,
				8851A38B16161D500050D47F /* NSObjectRACPropertySubscribingSpec.m in Sources */,
				D0D487061642651400DD7605 /* RACSequenceSpec.m in Sources */,
				D0487AB3164314430085D890 /* RACStreamExamples.m in Sources */,
				D0C70F90164337A2007027B4 /* RACCollectionSupportSpec.m in Sources */,
				D0C70F93164337E3007027B4 /* RACSequenceExamples.m in Sources */,
				886CEACD163DE669007632D1 /* RACBlockTrampolineSpec.m in Sources */,
				8801E7511644BDE200A155FE /* NSObjectRACLiftingSpec.m in Sources */,
				D0C70EC616659333005AAD03 /* RACSubscriberExamples.m in Sources */,
				D090768A17FBECBF00EB087A /* NSURLConnectionRACSupportSpec.m in Sources */,
				D0C70EC8166595AD005AAD03 /* RACSubscriberSpec.m in Sources */,
				D07040631811EAC60079D4DD /* RACPromiseSpec.m in Sources */,
				881E86BA1669350B00667F7B /* RACCompoundDisposableSpec.m in Sources */,
				D0700F4C1672994D00D7CD30 /* NSNotificationCenterRACSupportSpec.m in Sources */,
				5F2447AD167E87C50062180C /* RACKVOChannelSpec.m in Sources */,
				D02221621678910900DBD031 /* RACTupleSpec.m in Sources */,
				5F7EFECF168FBC4B0037E500 /* RACChannelExamples.m in Sources */,
				5F7EFED0168FBC4B0037E500 /* RACChannelSpec.m in Sources */,
				D0870C6F16884A0600D0E11D /* RACBacktraceSpec.m in Sources */,
				88C5A02916924BFC0045EF05 /* RACMulticastConnectionSpec.m in Sources */,
				D0EDE76716968AB10072A780 /* RACPropertySignalExamples.m in Sources */,
				5F773DF0169B48830023069D /* NSEnumeratorRACSequenceAdditionsSpec.m in Sources */,
				D02C7C901822D43000CB20D6 /* RACSchedulerSpec.m in Sources */,
				D077A172169B79A900057BB1 /* RACEventSpec.m in Sources */,
				D0A0B01816EAA5CC00C47593 /* NSTextRACSupportSpec.m in Sources */,
				6E58405F16F3414200F588A6 /* NSObjectRACDeallocatingSpec.m in Sources */,
				1E893381171647A5009071B0 /* NSObjectRACPropertySubscribingExamples.m in Sources */,
				880D7A6616F7BB1A004A3361 /* NSObjectRACSelectorSignalSpec.m in Sources */,
				880D7A6916F7BCC7004A3361 /* RACSubclassObject.m in Sources */,
				5FDC350F1736F81900792E52 /* NSStringRACKeyPathUtilitiesSpec.m in Sources */,
				D075A72A17BCB7E100C24FB7 /* RACControlActionExamples.m in Sources */,
				88302BFD1762A9E6003633BD /* RACTestExampleScheduler.m in Sources */,
				4925E806181BCC71000B2FEE /* (null) in Sources */,
				8884DD651756ACF600F6C379 /* RACSignalStartExamples.m in Sources */,
				88302C2E1762C180003633BD /* RACTargetQueueSchedulerSpec.m in Sources */,
				D02C7C931822D44400CB20D6 /* RACActionSpec.m in Sources */,
				D0A0E226176A84DB007273ED /* RACDisposableSpec.m in Sources */,
				D011F9D01782AFD400EE7E38 /* NSObjectRACAppKitBindingsSpec.m in Sources */,
				D07200251788C57200987F70 /* RACTestSchedulerSpec.m in Sources */,
			);
			runOnlyForDeploymentPostprocessing = 0;
		};
		88F440A7153DAC820097B4C3 /* Sources */ = {
			isa = PBXSourcesBuildPhase;
			buildActionMask = 2147483647;
			files = (
				27A887D11703DC6800040001 /* UIBarButtonItem+RACSupport.m in Sources */,
				8882D4601673B0450080E7CD /* RACBlockTrampoline.m in Sources */,
				D0BD34C9182B159500B324CB /* RACSignalGenerator.m in Sources */,
				88F440BA153DAD570097B4C3 /* RACCommand.m in Sources */,
				88F440BC153DAD5A0097B4C3 /* RACSubscriber.m in Sources */,
				88F440BD153DAD5C0097B4C3 /* RACSignal.m in Sources */,
				88F440CF153DAD850097B4C3 /* NSObject+RACPropertySubscribing.m in Sources */,
				ACB0EAF31797DDD400942FFC /* UIAlertView+RACSupport.m in Sources */,
				88F440CE153DAD830097B4C3 /* NSObject+RACKVOWrapper.m in Sources */,
				88F440C1153DAD640097B4C3 /* RACReplaySubject.m in Sources */,
				88F440C0153DAD630097B4C3 /* RACSubject.m in Sources */,
				88F440C6153DAD6E0097B4C3 /* RACScopedDisposable.m in Sources */,
				88F440C3153DAD690097B4C3 /* RACBehaviorSubject.m in Sources */,
				88F440C9153DAD740097B4C3 /* RACUnit.m in Sources */,
				88F440CB153DAD780097B4C3 /* RACScheduler.m in Sources */,
				88F440CA153DAD760097B4C3 /* RACTuple.m in Sources */,
				88F440C5153DAD6C0097B4C3 /* RACDisposable.m in Sources */,
				D090768317FBEADE00EB087A /* NSURLConnection+RACSupport.m in Sources */,
				88F44263153DC2C70097B4C3 /* UIControl+RACSupport.m in Sources */,
				886F702C1551CF9D0045D68B /* RACGroupedSignal.m in Sources */,
				88F44267153DCAC50097B4C3 /* UITextField+RACSupport.m in Sources */,
				A1FCC27715666AA3008C9686 /* UITextView+RACSupport.m in Sources */,
				D03525D917E2FAAD0099CBAB /* RACSignalProvider.d in Sources */,
				A1FCC375156754A7008C9686 /* RACObjCRuntime.m in Sources */,
				A1FCC37B1567DED0008C9686 /* RACDelegateProxy.m in Sources */,
				D0DFBCCF15DD6D40009DADB3 /* RACBacktrace.m in Sources */,
				D0D910D115F915BD00AD2DDA /* RACSignal+Operations.m in Sources */,
				88FC735816114F9C00F8A774 /* RACSubscriptingAssignmentTrampoline.m in Sources */,
				886CEAE5163DE942007632D1 /* NSObject+RACLifting.m in Sources */,
				887ACDAA165878A8009190AD /* NSInvocation+RACTypeParsing.m in Sources */,
				D0E9676E1641EF9C00FCFF06 /* NSArray+RACSupport.m in Sources */,
				D013A3E21807B7450072B6CE /* RACEmptySignal.m in Sources */,
				D0E967721641EF9C00FCFF06 /* NSDictionary+RACSupport.m in Sources */,
				D0E967761641EF9C00FCFF06 /* NSOrderedSet+RACSupport.m in Sources */,
				D0E9677A1641EF9C00FCFF06 /* NSSet+RACSupport.m in Sources */,
				D0E967821641EF9C00FCFF06 /* RACArraySequence.m in Sources */,
				D0E967861641EF9C00FCFF06 /* RACDynamicSequence.m in Sources */,
				D028DB88179E616700D1042F /* UITableViewCell+RACSupport.m in Sources */,
				D0E9678A1641EF9C00FCFF06 /* RACEmptySequence.m in Sources */,
				D0E9678E1641EF9C00FCFF06 /* RACSequence.m in Sources */,
				D0E967921641EF9C00FCFF06 /* RACStringSequence.m in Sources */,
				D013A3F31807B9690072B6CE /* RACDynamicSignal.m in Sources */,
				D0D487041642550100DD7605 /* RACStream.m in Sources */,
				D013A3DA1807B5ED0072B6CE /* RACErrorSignal.m in Sources */,
				D0E363311811305B007C985A /* RACPromise.m in Sources */,
				D0EE284E164D906B006954A4 /* RACSignalSequence.m in Sources */,
				881E86A51669304800667F7B /* RACCompoundDisposable.m in Sources */,
				881E87AF16695C5600667F7B /* RACQueueScheduler.m in Sources */,
				881E87B516695EDF00667F7B /* RACImmediateScheduler.m in Sources */,
				1668028017FE75F900C724B4 /* UICollectionViewCell+RACSupport.m in Sources */,
				881E87C71669636000667F7B /* RACSubscriptionScheduler.m in Sources */,
				5F45A888168CFA3E00B58A2B /* RACKVOChannel.m in Sources */,
				D028DB77179E53CB00D1042F /* RACSerialDisposable.m in Sources */,
				5F6FE8561692568A00A8D7A6 /* RACChannel.m in Sources */,
				88C5A027169246140045EF05 /* RACMulticastConnection.m in Sources */,
				5F9743FA1694A2460024EB82 /* RACEagerSequence.m in Sources */,
				5F773DED169B46670023069D /* NSEnumerator+RACSupport.m in Sources */,
				D077A170169B740200057BB1 /* RACEvent.m in Sources */,
				8837EA1916A5A33300FC3CDF /* RACKVOTrampoline.m in Sources */,
				6E58405D16F22F7800F588A6 /* NSObject+RACDeallocating.m in Sources */,
				D07EBA4818229196009EA5CC /* RACAction.m in Sources */,
				880D7A5D16F7B351004A3361 /* NSObject+RACSelectorSignal.m in Sources */,
				D0307EE01731AAE100D83211 /* RACTupleSequence.m in Sources */,
				D07CD7191731BA3900DE2394 /* RACUnarySequence.m in Sources */,
				554D9E5E181064E200F21262 /* UIRefreshControl+RACSupport.m in Sources */,
				1EC06B18173CB04000365258 /* UIGestureRecognizer+RACSupport.m in Sources */,
				5FDC35061736F54700792E52 /* NSString+RACKeyPathUtilities.m in Sources */,
				D0D243BE1741FA13004359C6 /* NSObject+RACDescription.m in Sources */,
				5EE9A7941760D61300EAF5A2 /* UIButton+RACSupport.m in Sources */,
				D0BD34D7182B163E00B324CB /* RACDynamicSignalGenerator.m in Sources */,
				882D071F17615139009EDA69 /* RACTargetQueueScheduler.m in Sources */,
				D0A0E231176A8CD6007273ED /* RACPassthroughSubscriber.m in Sources */,
				557A4B5B177648C7008EF796 /* UIActionSheet+RACSupport.m in Sources */,
				D05F9D3817984EC000FD7982 /* EXTRuntimeExtensions.m in Sources */,
				D009307C1788AB7B00EE7E8B /* RACTestScheduler.m in Sources */,
				D0360E1A1832264000132D2F /* RACTransactionSignalGenerator.m in Sources */,
				5F70B2B017AB1829009AEDF9 /* UIDatePicker+RACSupport.m in Sources */,
				5F70B2BF17AB1857009AEDF9 /* UISegmentedControl+RACSupport.m in Sources */,
				5F70B2C117AB1857009AEDF9 /* UISlider+RACSupport.m in Sources */,
				5F70B2C317AB1857009AEDF9 /* UIStepper+RACSupport.m in Sources */,
				5F70B2C517AB1857009AEDF9 /* UISwitch+RACSupport.m in Sources */,
				5F016DF717B10AA8002EEC69 /* UIControl+RACSupportPrivate.m in Sources */,
				D013A3EA1807B7C30072B6CE /* RACReturnSignal.m in Sources */,
				D020F3DC17F6A3E40092BED2 /* RACCompoundDisposableProvider.d in Sources */,
				55C39DE817F1EC6E006DC60C /* NSData+RACSupport.m in Sources */,
				55C39DE917F1EC6E006DC60C /* NSFileHandle+RACSupport.m in Sources */,
				55C39DEA17F1EC6E006DC60C /* NSNotificationCenter+RACSupport.m in Sources */,
				55C39DEB17F1EC6E006DC60C /* NSString+RACSupport.m in Sources */,
			);
			runOnlyForDeploymentPostprocessing = 0;
		};
		D05AD39017F2D56F0080895B /* Sources */ = {
			isa = PBXSourcesBuildPhase;
			buildActionMask = 2147483647;
			files = (
				D05AD3CF17F2DB100080895B /* NSInvocation+RACTypeParsing.m in Sources */,
				D05AD3F117F2DB4F0080895B /* RACDynamicSequence.m in Sources */,
				D05AD3F517F2DB4F0080895B /* RACSignalSequence.m in Sources */,
				D05AD3C217F2DB100080895B /* RACBlockTrampoline.m in Sources */,
				D05AD41917F2DB6A0080895B /* NSSet+RACSupport.m in Sources */,
				D090768417FBEADE00EB087A /* NSURLConnection+RACSupport.m in Sources */,
				D05AD3CE17F2DB100080895B /* NSObject+RACLifting.m in Sources */,
				D05AD3FE17F2DB5D0080895B /* RACQueueScheduler.m in Sources */,
				D05AD42517F2DB6E0080895B /* NSText+RACSupport.m in Sources */,
				D070CBC517FB5E370017F121 /* RACCompoundDisposableProvider.d in Sources */,
				D05AD3F217F2DB4F0080895B /* RACEagerSequence.m in Sources */,
				D05AD3F617F2DB4F0080895B /* RACTupleSequence.m in Sources */,
				D05AD3E917F2DB230080895B /* RACSerialDisposable.m in Sources */,
				D05AD40E17F2DB6A0080895B /* NSEnumerator+RACSupport.m in Sources */,
				D05AD43217F2DBCA0080895B /* RACSignalProvider.d in Sources */,
				D05AD42D17F2DB840080895B /* RACKVOTrampoline.m in Sources */,
				D05AD3D517F2DB1D0080895B /* RACSignal+Operations.m in Sources */,
				D05AD41317F2DB6A0080895B /* NSObject+RACDescription.m in Sources */,
				D05AD3CA17F2DB100080895B /* RACSubscriptingAssignmentTrampoline.m in Sources */,
				D05AD3E717F2DB230080895B /* RACCompoundDisposable.m in Sources */,
				D05AD3DD17F2DB1D0080895B /* RACSubject.m in Sources */,
				D013A3E31807B7450072B6CE /* RACEmptySignal.m in Sources */,
				D05AD3F417F2DB4F0080895B /* RACStringSequence.m in Sources */,
				D05AD40C17F2DB6A0080895B /* NSDictionary+RACSupport.m in Sources */,
				D05AD41F17F2DB6E0080895B /* NSControl+RACSupport.m in Sources */,
				D05AD41517F2DB6A0080895B /* NSObject+RACSelectorSignal.m in Sources */,
				D05AD3C817F2DB100080895B /* RACBacktrace.m in Sources */,
				D05AD41217F2DB6A0080895B /* NSNotificationCenter+RACSupport.m in Sources */,
				D05AD3D917F2DB1D0080895B /* RACMulticastConnection.m in Sources */,
				D05AD43117F2DB950080895B /* RACObjCRuntime.m in Sources */,
				D05AD3DB17F2DB1D0080895B /* RACGroupedSignal.m in Sources */,
				D05AD3F017F2DB4F0080895B /* RACArraySequence.m in Sources */,
				D05AD3E517F2DB230080895B /* RACScopedDisposable.m in Sources */,
				D05AD40417F2DB5D0080895B /* RACSubscriptionScheduler.m in Sources */,
				D05AD42917F2DB840080895B /* RACKVOChannel.m in Sources */,
				D05AD42C17F2DB840080895B /* NSString+RACKeyPathUtilities.m in Sources */,
				D05AD42717F2DB840080895B /* RACChannel.m in Sources */,
				D05AD3FB17F2DB5D0080895B /* RACScheduler.m in Sources */,
				D05AD3EB17F2DB270080895B /* RACCommand.m in Sources */,
				D05AD3D117F2DB100080895B /* RACStream.m in Sources */,
				D05AD3F717F2DB4F0080895B /* RACUnarySequence.m in Sources */,
				D05AD3D317F2DB1D0080895B /* RACSignal.m in Sources */,
				D05AD42F17F2DB840080895B /* NSObject+RACPropertySubscribing.m in Sources */,
				D05AD3F317F2DB4F0080895B /* RACEmptySequence.m in Sources */,
				D05AD42317F2DB6E0080895B /* NSObject+RACAppKitBindings.m in Sources */,
				D05AD40817F2DB6A0080895B /* NSArray+RACSupport.m in Sources */,
				D05AD40017F2DB5D0080895B /* RACTargetQueueScheduler.m in Sources */,
				D05AD41717F2DB6A0080895B /* NSOrderedSet+RACSupport.m in Sources */,
				D05AD40617F2DB5D0080895B /* RACTestScheduler.m in Sources */,
				D05AD3EF17F2DB4F0080895B /* RACSequence.m in Sources */,
				D05AD3BF17F2DA2A0080895B /* RACSubscriber.m in Sources */,
				D013A3EB1807B7C30072B6CE /* RACReturnSignal.m in Sources */,
				D05AD3DF17F2DB1D0080895B /* RACReplaySubject.m in Sources */,
				D05AD3C417F2DB100080895B /* RACUnit.m in Sources */,
				D05AD41017F2DB6A0080895B /* NSFileHandle+RACSupport.m in Sources */,
				D05AD41D17F2DB6A0080895B /* NSString+RACSupport.m in Sources */,
				D05AD3E317F2DB230080895B /* RACDisposable.m in Sources */,
				D05AD40217F2DB5D0080895B /* RACImmediateScheduler.m in Sources */,
				D05AD3CC17F2DB100080895B /* NSObject+RACDeallocating.m in Sources */,
				D05AD40A17F2DB6A0080895B /* NSData+RACSupport.m in Sources */,
				D013A3DB1807B5ED0072B6CE /* RACErrorSignal.m in Sources */,
				D05AD42B17F2DB840080895B /* NSObject+RACKVOWrapper.m in Sources */,
				D05AD3E117F2DB1D0080895B /* RACBehaviorSubject.m in Sources */,
				D05AD3D717F2DB1D0080895B /* RACEvent.m in Sources */,
				D02C7C841822CFD200CB20D6 /* RACAction.m in Sources */,
				D0BD34CA182B159500B324CB /* RACSignalGenerator.m in Sources */,
				D05AD3C117F2DB100080895B /* RACPassthroughSubscriber.m in Sources */,
				D0E363321811305B007C985A /* RACPromise.m in Sources */,
				D0BD34D8182B163E00B324CB /* RACDynamicSignalGenerator.m in Sources */,
				D05AD3C617F2DB100080895B /* RACTuple.m in Sources */,
				D013A3F41807B9690072B6CE /* RACDynamicSignal.m in Sources */,
				D049804217F91F42001EE042 /* EXTRuntimeExtensions.m in Sources */,
				D0360E1B1832264000132D2F /* RACTransactionSignalGenerator.m in Sources */,
			);
			runOnlyForDeploymentPostprocessing = 0;
		};
/* End PBXSourcesBuildPhase section */

/* Begin PBXTargetDependency section */
		1860F436177C91B500C7B3C9 /* PBXTargetDependency */ = {
			isa = PBXTargetDependency;
			target = 1860F411177C91B500C7B3C9 /* ReactiveCocoa-iOS-UIKitTestHost */;
			targetProxy = 1860F435177C91B500C7B3C9 /* PBXContainerItemProxy */;
		};
		1860F452177C960700C7B3C9 /* PBXTargetDependency */ = {
			isa = PBXTargetDependency;
			name = "Specta-iOS";
			targetProxy = 1860F451177C960700C7B3C9 /* PBXContainerItemProxy */;
		};
		1860F454177C960700C7B3C9 /* PBXTargetDependency */ = {
			isa = PBXTargetDependency;
			name = "Expecta-iOS";
			targetProxy = 1860F453177C960700C7B3C9 /* PBXContainerItemProxy */;
		};
		88037FDB150564E9001A5B19 /* PBXTargetDependency */ = {
			isa = PBXTargetDependency;
			target = 88037F8215056328001A5B19 /* ReactiveCocoa */;
			targetProxy = 88037FDA150564E9001A5B19 /* PBXContainerItemProxy */;
		};
		8803806E15056B15001A5B19 /* PBXTargetDependency */ = {
			isa = PBXTargetDependency;
			name = Specta;
			targetProxy = 8803806D15056B15001A5B19 /* PBXContainerItemProxy */;
		};
		8803807015056B1B001A5B19 /* PBXTargetDependency */ = {
			isa = PBXTargetDependency;
			name = Expecta;
			targetProxy = 8803806F15056B1B001A5B19 /* PBXContainerItemProxy */;
		};
		D0ED9DB617501806003859A6 /* PBXTargetDependency */ = {
			isa = PBXTargetDependency;
			target = 88F440AA153DAC820097B4C3 /* ReactiveCocoa-iOS */;
			targetProxy = D0ED9DB517501806003859A6 /* PBXContainerItemProxy */;
		};
		D0ED9DBE1750180B003859A6 /* PBXTargetDependency */ = {
			isa = PBXTargetDependency;
			name = "Specta-iOS";
			targetProxy = D0ED9DBD1750180B003859A6 /* PBXContainerItemProxy */;
		};
		D0ED9DC01750180B003859A6 /* PBXTargetDependency */ = {
			isa = PBXTargetDependency;
			name = "Expecta-iOS";
			targetProxy = D0ED9DBF1750180B003859A6 /* PBXContainerItemProxy */;
		};
		D0F117C3179F0A91006CE68F /* PBXTargetDependency */ = {
			isa = PBXTargetDependency;
			target = 88F440AA153DAC820097B4C3 /* ReactiveCocoa-iOS */;
			targetProxy = D0F117C2179F0A91006CE68F /* PBXContainerItemProxy */;
		};
/* End PBXTargetDependency section */

/* Begin PBXVariantGroup section */
		1860F41C177C91B500C7B3C9 /* InfoPlist.strings */ = {
			isa = PBXVariantGroup;
			children = (
				1860F41D177C91B500C7B3C9 /* en */,
			);
			name = InfoPlist.strings;
			sourceTree = "<group>";
		};
		1860F43A177C91B500C7B3C9 /* InfoPlist.strings */ = {
			isa = PBXVariantGroup;
			children = (
				1860F43B177C91B500C7B3C9 /* en */,
			);
			name = InfoPlist.strings;
			sourceTree = "<group>";
		};
		88CDF7C815000FCE00163A9F /* InfoPlist.strings */ = {
			isa = PBXVariantGroup;
			children = (
				88CDF7C915000FCE00163A9F /* en */,
			);
			name = InfoPlist.strings;
			sourceTree = "<group>";
		};
		88CDF7E515000FCF00163A9F /* InfoPlist.strings */ = {
			isa = PBXVariantGroup;
			children = (
				88CDF7E615000FCF00163A9F /* en */,
			);
			name = InfoPlist.strings;
			sourceTree = "<group>";
		};
/* End PBXVariantGroup section */

/* Begin XCBuildConfiguration section */
		1860F440177C91B500C7B3C9 /* Debug */ = {
			isa = XCBuildConfiguration;
			baseConfigurationReference = D094E45D17775B1000906BF7 /* iOS-Application.xcconfig */;
			buildSettings = {
				FRAMEWORK_SEARCH_PATHS = (
					"\"$(SDKROOT)/Developer/Library/Frameworks\"",
					"\"$(DEVELOPER_LIBRARY_DIR)/Frameworks\"",
				);
				GCC_PREFIX_HEADER = "ReactiveCocoaTests/ReactiveCocoaTests-Prefix.pch";
				HEADER_SEARCH_PATHS = (
					"\"$(PROJECT_DIR)/../external/specta/src\"",
					"\"$(PROJECT_DIR)/../external/expecta/src\"/**",
					"$(inherited)",
				);
				INFOPLIST_FILE = "ReactiveCocoaTests/UIKit/UIKitTestHost/ReactiveCocoa-iOS-UIKitTestHost-Info.plist";
				OTHER_LDFLAGS = "-all_load";
				PRODUCT_NAME = "$(TARGET_NAME)";
				WRAPPER_EXTENSION = app;
			};
			name = Debug;
		};
		1860F441177C91B500C7B3C9 /* Test */ = {
			isa = XCBuildConfiguration;
			baseConfigurationReference = D094E45D17775B1000906BF7 /* iOS-Application.xcconfig */;
			buildSettings = {
				FRAMEWORK_SEARCH_PATHS = (
					"\"$(SDKROOT)/Developer/Library/Frameworks\"",
					"\"$(DEVELOPER_LIBRARY_DIR)/Frameworks\"",
				);
				GCC_PREFIX_HEADER = "ReactiveCocoaTests/ReactiveCocoaTests-Prefix.pch";
				HEADER_SEARCH_PATHS = (
					"\"$(PROJECT_DIR)/../external/specta/src\"",
					"\"$(PROJECT_DIR)/../external/expecta/src\"/**",
					"$(inherited)",
				);
				INFOPLIST_FILE = "ReactiveCocoaTests/UIKit/UIKitTestHost/ReactiveCocoa-iOS-UIKitTestHost-Info.plist";
				OTHER_LDFLAGS = "-all_load";
				PRODUCT_NAME = "$(TARGET_NAME)";
				WRAPPER_EXTENSION = app;
			};
			name = Test;
		};
		1860F442177C91B500C7B3C9 /* Release */ = {
			isa = XCBuildConfiguration;
			baseConfigurationReference = D094E45D17775B1000906BF7 /* iOS-Application.xcconfig */;
			buildSettings = {
				FRAMEWORK_SEARCH_PATHS = (
					"\"$(SDKROOT)/Developer/Library/Frameworks\"",
					"\"$(DEVELOPER_LIBRARY_DIR)/Frameworks\"",
				);
				GCC_PREFIX_HEADER = "ReactiveCocoaTests/ReactiveCocoaTests-Prefix.pch";
				HEADER_SEARCH_PATHS = (
					"\"$(PROJECT_DIR)/../external/specta/src\"",
					"\"$(PROJECT_DIR)/../external/expecta/src\"/**",
					"$(inherited)",
				);
				INFOPLIST_FILE = "ReactiveCocoaTests/UIKit/UIKitTestHost/ReactiveCocoa-iOS-UIKitTestHost-Info.plist";
				OTHER_LDFLAGS = "-all_load";
				PRODUCT_NAME = "$(TARGET_NAME)";
				WRAPPER_EXTENSION = app;
			};
			name = Release;
		};
		1860F443177C91B500C7B3C9 /* Profile */ = {
			isa = XCBuildConfiguration;
			baseConfigurationReference = D094E45D17775B1000906BF7 /* iOS-Application.xcconfig */;
			buildSettings = {
				FRAMEWORK_SEARCH_PATHS = (
					"\"$(SDKROOT)/Developer/Library/Frameworks\"",
					"\"$(DEVELOPER_LIBRARY_DIR)/Frameworks\"",
				);
				GCC_PREFIX_HEADER = "ReactiveCocoaTests/ReactiveCocoaTests-Prefix.pch";
				HEADER_SEARCH_PATHS = (
					"\"$(PROJECT_DIR)/../external/specta/src\"",
					"\"$(PROJECT_DIR)/../external/expecta/src\"/**",
					"$(inherited)",
				);
				INFOPLIST_FILE = "ReactiveCocoaTests/UIKit/UIKitTestHost/ReactiveCocoa-iOS-UIKitTestHost-Info.plist";
				OTHER_LDFLAGS = "-all_load";
				PRODUCT_NAME = "$(TARGET_NAME)";
				WRAPPER_EXTENSION = app;
			};
			name = Profile;
		};
		1860F444177C91B500C7B3C9 /* Debug */ = {
			isa = XCBuildConfiguration;
			baseConfigurationReference = D094E45D17775B1000906BF7 /* iOS-Application.xcconfig */;
			buildSettings = {
				BUNDLE_LOADER = "$(BUILT_PRODUCTS_DIR)/ReactiveCocoa-iOS-UIKitTestHost.app/ReactiveCocoa-iOS-UIKitTestHost";
				CLANG_CXX_LANGUAGE_STANDARD = "gnu++0x";
				CLANG_CXX_LIBRARY = "libc++";
				FRAMEWORK_SEARCH_PATHS = (
					"\"$(SDKROOT)/Developer/Library/Frameworks\"",
					"\"$(DEVELOPER_LIBRARY_DIR)/Frameworks\"",
				);
				GCC_C_LANGUAGE_STANDARD = gnu99;
				GCC_PREFIX_HEADER = "ReactiveCocoaTests/ReactiveCocoaTests-Prefix.pch";
				HEADER_SEARCH_PATHS = (
					"\"$(PROJECT_DIR)/../external/specta/src\"",
					"\"$(PROJECT_DIR)/../external/expecta/src\"/**",
					"$(inherited)",
					"\"$(SDKROOT)/Developer/Library/Frameworks\"",
					"\"$(DEVELOPER_LIBRARY_DIR)/Frameworks\"\n\n//:configuration",
				);
				INFOPLIST_FILE = "ReactiveCocoaTests/UIKit/UIKitTests/ReactiveCocoa-iOS-UIKitTestHostTests-Info.plist";
				ONLY_ACTIVE_ARCH = YES;
				OTHER_LDFLAGS = "-all_load";
				PRODUCT_NAME = "$(TARGET_NAME)";
				TEST_HOST = "$(BUNDLE_LOADER)";
				WRAPPER_EXTENSION = octest;
			};
			name = Debug;
		};
		1860F445177C91B500C7B3C9 /* Test */ = {
			isa = XCBuildConfiguration;
			baseConfigurationReference = D094E45D17775B1000906BF7 /* iOS-Application.xcconfig */;
			buildSettings = {
				BUNDLE_LOADER = "$(BUILT_PRODUCTS_DIR)/ReactiveCocoa-iOS-UIKitTestHost.app/ReactiveCocoa-iOS-UIKitTestHost";
				CLANG_CXX_LANGUAGE_STANDARD = "gnu++0x";
				CLANG_CXX_LIBRARY = "libc++";
				FRAMEWORK_SEARCH_PATHS = (
					"\"$(SDKROOT)/Developer/Library/Frameworks\"",
					"\"$(DEVELOPER_LIBRARY_DIR)/Frameworks\"",
				);
				GCC_C_LANGUAGE_STANDARD = gnu99;
				GCC_PREFIX_HEADER = "ReactiveCocoaTests/ReactiveCocoaTests-Prefix.pch";
				HEADER_SEARCH_PATHS = (
					"\"$(PROJECT_DIR)/../external/specta/src\"",
					"\"$(PROJECT_DIR)/../external/expecta/src\"/**",
					"$(inherited)",
					"\"$(SDKROOT)/Developer/Library/Frameworks\"",
					"\"$(DEVELOPER_LIBRARY_DIR)/Frameworks\"\n\n//:configuration",
				);
				INFOPLIST_FILE = "ReactiveCocoaTests/UIKit/UIKitTests/ReactiveCocoa-iOS-UIKitTestHostTests-Info.plist";
				ONLY_ACTIVE_ARCH = YES;
				OTHER_LDFLAGS = "-all_load";
				PRODUCT_NAME = "$(TARGET_NAME)";
				TEST_HOST = "$(BUNDLE_LOADER)";
				WRAPPER_EXTENSION = octest;
			};
			name = Test;
		};
		1860F446177C91B500C7B3C9 /* Release */ = {
			isa = XCBuildConfiguration;
			baseConfigurationReference = D094E45D17775B1000906BF7 /* iOS-Application.xcconfig */;
			buildSettings = {
				BUNDLE_LOADER = "$(BUILT_PRODUCTS_DIR)/ReactiveCocoa-iOS-UIKitTestHost.app/ReactiveCocoa-iOS-UIKitTestHost";
				CLANG_CXX_LANGUAGE_STANDARD = "gnu++0x";
				CLANG_CXX_LIBRARY = "libc++";
				FRAMEWORK_SEARCH_PATHS = (
					"\"$(SDKROOT)/Developer/Library/Frameworks\"",
					"\"$(DEVELOPER_LIBRARY_DIR)/Frameworks\"",
				);
				GCC_C_LANGUAGE_STANDARD = gnu99;
				GCC_PREFIX_HEADER = "ReactiveCocoaTests/ReactiveCocoaTests-Prefix.pch";
				HEADER_SEARCH_PATHS = (
					"\"$(PROJECT_DIR)/../external/specta/src\"",
					"\"$(PROJECT_DIR)/../external/expecta/src\"/**",
					"$(inherited)",
					"\"$(SDKROOT)/Developer/Library/Frameworks\"",
					"\"$(DEVELOPER_LIBRARY_DIR)/Frameworks\"\n\n//:configuration",
				);
				INFOPLIST_FILE = "ReactiveCocoaTests/UIKit/UIKitTests/ReactiveCocoa-iOS-UIKitTestHostTests-Info.plist";
				OTHER_LDFLAGS = "-all_load";
				PRODUCT_NAME = "$(TARGET_NAME)";
				TEST_HOST = "$(BUNDLE_LOADER)";
				WRAPPER_EXTENSION = octest;
			};
			name = Release;
		};
		1860F447177C91B500C7B3C9 /* Profile */ = {
			isa = XCBuildConfiguration;
			baseConfigurationReference = D094E45D17775B1000906BF7 /* iOS-Application.xcconfig */;
			buildSettings = {
				BUNDLE_LOADER = "$(BUILT_PRODUCTS_DIR)/ReactiveCocoa-iOS-UIKitTestHost.app/ReactiveCocoa-iOS-UIKitTestHost";
				CLANG_CXX_LANGUAGE_STANDARD = "gnu++0x";
				CLANG_CXX_LIBRARY = "libc++";
				FRAMEWORK_SEARCH_PATHS = (
					"\"$(SDKROOT)/Developer/Library/Frameworks\"",
					"\"$(DEVELOPER_LIBRARY_DIR)/Frameworks\"",
				);
				GCC_C_LANGUAGE_STANDARD = gnu99;
				GCC_PREFIX_HEADER = "ReactiveCocoaTests/ReactiveCocoaTests-Prefix.pch";
				HEADER_SEARCH_PATHS = (
					"\"$(PROJECT_DIR)/../external/specta/src\"",
					"\"$(PROJECT_DIR)/../external/expecta/src\"/**",
					"$(inherited)",
					"\"$(SDKROOT)/Developer/Library/Frameworks\"",
					"\"$(DEVELOPER_LIBRARY_DIR)/Frameworks\"\n\n//:configuration",
				);
				INFOPLIST_FILE = "ReactiveCocoaTests/UIKit/UIKitTests/ReactiveCocoa-iOS-UIKitTestHostTests-Info.plist";
				OTHER_LDFLAGS = "-all_load";
				PRODUCT_NAME = "$(TARGET_NAME)";
				TEST_HOST = "$(BUNDLE_LOADER)";
				WRAPPER_EXTENSION = octest;
			};
			name = Profile;
		};
		5FAF5233174D4C2000CAC810 /* Debug */ = {
			isa = XCBuildConfiguration;
			baseConfigurationReference = D094E45D17775B1000906BF7 /* iOS-Application.xcconfig */;
			buildSettings = {
				FRAMEWORK_SEARCH_PATHS = (
					"\"$(SDKROOT)/Developer/Library/Frameworks\"",
					"\"$(DEVELOPER_LIBRARY_DIR)/Frameworks\"",
				);
				GCC_PREFIX_HEADER = "ReactiveCocoaTests/ReactiveCocoaTests-Prefix.pch";
				HEADER_SEARCH_PATHS = (
					"\"$(PROJECT_DIR)/../external/specta/src\"",
					"\"$(PROJECT_DIR)/../external/expecta/src\"/**",
					"$(inherited)",
				);
				INFOPLIST_FILE = "ReactiveCocoaTests/ReactiveCocoaTests-Info.plist";
				OTHER_LDFLAGS = "-ObjC";
				PRODUCT_NAME = "$(TARGET_NAME)";
				WRAPPER_EXTENSION = octest;
			};
			name = Debug;
		};
		5FAF5234174D4C2000CAC810 /* Test */ = {
			isa = XCBuildConfiguration;
			baseConfigurationReference = D094E45D17775B1000906BF7 /* iOS-Application.xcconfig */;
			buildSettings = {
				FRAMEWORK_SEARCH_PATHS = (
					"\"$(SDKROOT)/Developer/Library/Frameworks\"",
					"\"$(DEVELOPER_LIBRARY_DIR)/Frameworks\"",
				);
				GCC_PREFIX_HEADER = "ReactiveCocoaTests/ReactiveCocoaTests-Prefix.pch";
				HEADER_SEARCH_PATHS = (
					"\"$(PROJECT_DIR)/../external/specta/src\"",
					"\"$(PROJECT_DIR)/../external/expecta/src\"/**",
					"$(inherited)",
				);
				INFOPLIST_FILE = "ReactiveCocoaTests/ReactiveCocoaTests-Info.plist";
				OTHER_LDFLAGS = "-ObjC";
				PRODUCT_NAME = "$(TARGET_NAME)";
				WRAPPER_EXTENSION = octest;
			};
			name = Test;
		};
		5FAF5235174D4C2000CAC810 /* Release */ = {
			isa = XCBuildConfiguration;
			baseConfigurationReference = D094E45D17775B1000906BF7 /* iOS-Application.xcconfig */;
			buildSettings = {
				FRAMEWORK_SEARCH_PATHS = (
					"\"$(SDKROOT)/Developer/Library/Frameworks\"",
					"\"$(DEVELOPER_LIBRARY_DIR)/Frameworks\"",
				);
				GCC_PREFIX_HEADER = "ReactiveCocoaTests/ReactiveCocoaTests-Prefix.pch";
				HEADER_SEARCH_PATHS = (
					"\"$(PROJECT_DIR)/../external/specta/src\"",
					"\"$(PROJECT_DIR)/../external/expecta/src\"/**",
					"$(inherited)",
				);
				INFOPLIST_FILE = "ReactiveCocoaTests/ReactiveCocoaTests-Info.plist";
				OTHER_LDFLAGS = "-ObjC";
				PRODUCT_NAME = "$(TARGET_NAME)";
				WRAPPER_EXTENSION = octest;
			};
			name = Release;
		};
		5FAF5236174D4C2000CAC810 /* Profile */ = {
			isa = XCBuildConfiguration;
			baseConfigurationReference = D094E45D17775B1000906BF7 /* iOS-Application.xcconfig */;
			buildSettings = {
				FRAMEWORK_SEARCH_PATHS = (
					"\"$(SDKROOT)/Developer/Library/Frameworks\"",
					"\"$(DEVELOPER_LIBRARY_DIR)/Frameworks\"",
				);
				GCC_PREFIX_HEADER = "ReactiveCocoaTests/ReactiveCocoaTests-Prefix.pch";
				HEADER_SEARCH_PATHS = (
					"\"$(PROJECT_DIR)/../external/specta/src\"",
					"\"$(PROJECT_DIR)/../external/expecta/src\"/**",
					"$(inherited)",
				);
				INFOPLIST_FILE = "ReactiveCocoaTests/ReactiveCocoaTests-Info.plist";
				OTHER_LDFLAGS = "-ObjC";
				PRODUCT_NAME = "$(TARGET_NAME)";
				WRAPPER_EXTENSION = octest;
			};
			name = Profile;
		};
		88037F9015056328001A5B19 /* Debug */ = {
			isa = XCBuildConfiguration;
			baseConfigurationReference = D094E46417775B1000906BF7 /* Mac-Framework.xcconfig */;
			buildSettings = {
				DYLIB_COMPATIBILITY_VERSION = 1;
				DYLIB_CURRENT_VERSION = 1;
				FRAMEWORK_VERSION = A;
				GCC_PREFIX_HEADER = "ReactiveCocoa/ReactiveCocoa-Prefix.pch";
				INFOPLIST_FILE = "ReactiveCocoa/ReactiveCocoa-Info.plist";
				PRODUCT_NAME = "$(TARGET_NAME)";
				WRAPPER_EXTENSION = framework;
			};
			name = Debug;
		};
		88037F9115056328001A5B19 /* Release */ = {
			isa = XCBuildConfiguration;
			baseConfigurationReference = D094E46417775B1000906BF7 /* Mac-Framework.xcconfig */;
			buildSettings = {
				DYLIB_COMPATIBILITY_VERSION = 1;
				DYLIB_CURRENT_VERSION = 1;
				FRAMEWORK_VERSION = A;
				GCC_PREFIX_HEADER = "ReactiveCocoa/ReactiveCocoa-Prefix.pch";
				INFOPLIST_FILE = "ReactiveCocoa/ReactiveCocoa-Info.plist";
				PRODUCT_NAME = "$(TARGET_NAME)";
				WRAPPER_EXTENSION = framework;
			};
			name = Release;
		};
		88997CAA1728912B00C569A6 /* Test */ = {
			isa = XCBuildConfiguration;
			baseConfigurationReference = D094E45817775B1000906BF7 /* Test.xcconfig */;
			buildSettings = {
				ARCHS = "$(ARCHS_STANDARD_64_BIT)";
				CLANG_WARN_IMPLICIT_SIGN_CONVERSION = YES;
				GCC_WARN_ABOUT_MISSING_NEWLINE = YES;
				GCC_WARN_STRICT_SELECTOR_MATCH = YES;
				GCC_WARN_UNDECLARED_SELECTOR = YES;
				IPHONEOS_DEPLOYMENT_TARGET = 5.0;
				MACOSX_DEPLOYMENT_TARGET = 10.7;
				SDKROOT = macosx;
				TARGETED_DEVICE_FAMILY = "1,2";
				VALID_ARCHS = x86_64;
				WARNING_CFLAGS = (
					"-Werror",
					"-Wall",
				);
			};
			name = Test;
		};
		88997CAB1728912B00C569A6 /* Test */ = {
			isa = XCBuildConfiguration;
			baseConfigurationReference = D094E46417775B1000906BF7 /* Mac-Framework.xcconfig */;
			buildSettings = {
				DYLIB_COMPATIBILITY_VERSION = 1;
				DYLIB_CURRENT_VERSION = 1;
				FRAMEWORK_VERSION = A;
				GCC_PREFIX_HEADER = "ReactiveCocoa/ReactiveCocoa-Prefix.pch";
				INFOPLIST_FILE = "ReactiveCocoa/ReactiveCocoa-Info.plist";
				PRODUCT_NAME = "$(TARGET_NAME)";
				WRAPPER_EXTENSION = framework;
			};
			name = Test;
		};
		88997CAC1728912B00C569A6 /* Test */ = {
			isa = XCBuildConfiguration;
			baseConfigurationReference = D094E45F17775B1000906BF7 /* iOS-StaticLibrary.xcconfig */;
			buildSettings = {
				GCC_PREFIX_HEADER = "ReactiveCocoa/ReactiveCocoa-Prefix.pch";
				PRODUCT_NAME = "$(TARGET_NAME)";
				PUBLIC_HEADERS_FOLDER_PATH = include/ReactiveCocoa;
			};
			name = Test;
		};
		88997CAD1728912B00C569A6 /* Test */ = {
			isa = XCBuildConfiguration;
			baseConfigurationReference = D094E46117775B1000906BF7 /* Mac-Application.xcconfig */;
			buildSettings = {
				FRAMEWORK_SEARCH_PATHS = "$(DEVELOPER_LIBRARY_DIR)/Frameworks";
				GCC_PREFIX_HEADER = "ReactiveCocoaTests/ReactiveCocoaTests-Prefix.pch";
				HEADER_SEARCH_PATHS = (
					"\"$(PROJECT_DIR)/../external/specta/src\"",
					"\"$(PROJECT_DIR)/../external/expecta/src\"/**",
				);
				INFOPLIST_FILE = "ReactiveCocoaTests/ReactiveCocoaTests-Info.plist";
				OTHER_LDFLAGS = "-ObjC";
				PRODUCT_NAME = ReactiveCocoaTests;
				VALID_ARCHS = x86_64;
				WRAPPER_EXTENSION = octest;
			};
			name = Test;
		};
		88CDF7EB15000FCF00163A9F /* Debug */ = {
			isa = XCBuildConfiguration;
			baseConfigurationReference = D094E45517775B1000906BF7 /* Debug.xcconfig */;
			buildSettings = {
				ARCHS = "$(ARCHS_STANDARD_64_BIT)";
				CLANG_WARN_IMPLICIT_SIGN_CONVERSION = YES;
				GCC_WARN_ABOUT_MISSING_NEWLINE = YES;
				GCC_WARN_STRICT_SELECTOR_MATCH = YES;
				GCC_WARN_UNDECLARED_SELECTOR = YES;
				IPHONEOS_DEPLOYMENT_TARGET = 5.0;
				MACOSX_DEPLOYMENT_TARGET = 10.7;
				SDKROOT = macosx;
				TARGETED_DEVICE_FAMILY = "1,2";
				VALID_ARCHS = x86_64;
				WARNING_CFLAGS = (
					"-Werror",
					"-Wall",
				);
			};
			name = Debug;
		};
		88CDF7EC15000FCF00163A9F /* Release */ = {
			isa = XCBuildConfiguration;
			baseConfigurationReference = D094E45717775B1000906BF7 /* Release.xcconfig */;
			buildSettings = {
				ARCHS = "$(ARCHS_STANDARD_64_BIT)";
				CLANG_WARN_IMPLICIT_SIGN_CONVERSION = YES;
				GCC_WARN_ABOUT_MISSING_NEWLINE = YES;
				GCC_WARN_STRICT_SELECTOR_MATCH = YES;
				GCC_WARN_UNDECLARED_SELECTOR = YES;
				IPHONEOS_DEPLOYMENT_TARGET = 5.0;
				MACOSX_DEPLOYMENT_TARGET = 10.7;
				SDKROOT = macosx;
				TARGETED_DEVICE_FAMILY = "1,2";
				VALID_ARCHS = x86_64;
				WARNING_CFLAGS = (
					"-Werror",
					"-Wall",
				);
			};
			name = Release;
		};
		88CDF7F115000FCF00163A9F /* Debug */ = {
			isa = XCBuildConfiguration;
			baseConfigurationReference = D094E46117775B1000906BF7 /* Mac-Application.xcconfig */;
			buildSettings = {
				FRAMEWORK_SEARCH_PATHS = "$(DEVELOPER_LIBRARY_DIR)/Frameworks";
				GCC_PREFIX_HEADER = "ReactiveCocoaTests/ReactiveCocoaTests-Prefix.pch";
				HEADER_SEARCH_PATHS = (
					"\"$(PROJECT_DIR)/../external/specta/src\"",
					"\"$(PROJECT_DIR)/../external/expecta/src\"/**",
				);
				INFOPLIST_FILE = "ReactiveCocoaTests/ReactiveCocoaTests-Info.plist";
				OTHER_LDFLAGS = "-ObjC";
				PRODUCT_NAME = ReactiveCocoaTests;
				VALID_ARCHS = x86_64;
				WRAPPER_EXTENSION = octest;
			};
			name = Debug;
		};
		88CDF7F215000FCF00163A9F /* Release */ = {
			isa = XCBuildConfiguration;
			baseConfigurationReference = D094E46117775B1000906BF7 /* Mac-Application.xcconfig */;
			buildSettings = {
				FRAMEWORK_SEARCH_PATHS = "$(DEVELOPER_LIBRARY_DIR)/Frameworks";
				GCC_PREFIX_HEADER = "ReactiveCocoaTests/ReactiveCocoaTests-Prefix.pch";
				HEADER_SEARCH_PATHS = (
					"\"$(PROJECT_DIR)/../external/specta/src\"",
					"\"$(PROJECT_DIR)/../external/expecta/src\"/**",
				);
				INFOPLIST_FILE = "ReactiveCocoaTests/ReactiveCocoaTests-Info.plist";
				OTHER_LDFLAGS = "-ObjC";
				PRODUCT_NAME = ReactiveCocoaTests;
				VALID_ARCHS = x86_64;
				WRAPPER_EXTENSION = octest;
			};
			name = Release;
		};
		88F440B4153DAC820097B4C3 /* Debug */ = {
			isa = XCBuildConfiguration;
			baseConfigurationReference = D094E45F17775B1000906BF7 /* iOS-StaticLibrary.xcconfig */;
			buildSettings = {
				GCC_PREFIX_HEADER = "ReactiveCocoa/ReactiveCocoa-Prefix.pch";
				PRODUCT_NAME = "$(TARGET_NAME)";
				PUBLIC_HEADERS_FOLDER_PATH = include/ReactiveCocoa;
			};
			name = Debug;
		};
		88F440B5153DAC820097B4C3 /* Release */ = {
			isa = XCBuildConfiguration;
			baseConfigurationReference = D094E45F17775B1000906BF7 /* iOS-StaticLibrary.xcconfig */;
			buildSettings = {
				GCC_PREFIX_HEADER = "ReactiveCocoa/ReactiveCocoa-Prefix.pch";
				PRODUCT_NAME = "$(TARGET_NAME)";
				PUBLIC_HEADERS_FOLDER_PATH = include/ReactiveCocoa;
			};
			name = Release;
		};
		D05AD3B117F2D5710080895B /* Debug */ = {
			isa = XCBuildConfiguration;
			baseConfigurationReference = D094E46517775B1000906BF7 /* Mac-StaticLibrary.xcconfig */;
			buildSettings = {
				CLANG_CXX_LANGUAGE_STANDARD = "gnu++0x";
				CLANG_CXX_LIBRARY = "libc++";
				GCC_PREFIX_HEADER = "ReactiveCocoa/ReactiveCocoa-Prefix.pch";
				PRODUCT_NAME = "$(TARGET_NAME)";
			};
			name = Debug;
		};
		D05AD3B217F2D5710080895B /* Test */ = {
			isa = XCBuildConfiguration;
			baseConfigurationReference = D094E46517775B1000906BF7 /* Mac-StaticLibrary.xcconfig */;
			buildSettings = {
				CLANG_CXX_LANGUAGE_STANDARD = "gnu++0x";
				CLANG_CXX_LIBRARY = "libc++";
				GCC_PREFIX_HEADER = "ReactiveCocoa/ReactiveCocoa-Prefix.pch";
				PRODUCT_NAME = "$(TARGET_NAME)";
			};
			name = Test;
		};
		D05AD3B317F2D5710080895B /* Release */ = {
			isa = XCBuildConfiguration;
			baseConfigurationReference = D094E46517775B1000906BF7 /* Mac-StaticLibrary.xcconfig */;
			buildSettings = {
				CLANG_CXX_LANGUAGE_STANDARD = "gnu++0x";
				CLANG_CXX_LIBRARY = "libc++";
				GCC_PREFIX_HEADER = "ReactiveCocoa/ReactiveCocoa-Prefix.pch";
				PRODUCT_NAME = "$(TARGET_NAME)";
			};
			name = Release;
		};
		D05AD3B417F2D5710080895B /* Profile */ = {
			isa = XCBuildConfiguration;
			baseConfigurationReference = D094E46517775B1000906BF7 /* Mac-StaticLibrary.xcconfig */;
			buildSettings = {
				CLANG_CXX_LANGUAGE_STANDARD = "gnu++0x";
				CLANG_CXX_LIBRARY = "libc++";
				GCC_PREFIX_HEADER = "ReactiveCocoa/ReactiveCocoa-Prefix.pch";
				PRODUCT_NAME = "$(TARGET_NAME)";
			};
			name = Profile;
		};
		D095BDD115CB2F9D00E9BB13 /* Profile */ = {
			isa = XCBuildConfiguration;
			baseConfigurationReference = D094E45617775B1000906BF7 /* Profile.xcconfig */;
			buildSettings = {
				ARCHS = "$(ARCHS_STANDARD_64_BIT)";
				CLANG_WARN_IMPLICIT_SIGN_CONVERSION = YES;
				GCC_WARN_ABOUT_MISSING_NEWLINE = YES;
				GCC_WARN_STRICT_SELECTOR_MATCH = YES;
				GCC_WARN_UNDECLARED_SELECTOR = YES;
				IPHONEOS_DEPLOYMENT_TARGET = 5.0;
				MACOSX_DEPLOYMENT_TARGET = 10.7;
				SDKROOT = macosx;
				TARGETED_DEVICE_FAMILY = "1,2";
				VALID_ARCHS = x86_64;
				WARNING_CFLAGS = (
					"-Werror",
					"-Wall",
				);
			};
			name = Profile;
		};
		D095BDD215CB2F9D00E9BB13 /* Profile */ = {
			isa = XCBuildConfiguration;
			baseConfigurationReference = D094E46417775B1000906BF7 /* Mac-Framework.xcconfig */;
			buildSettings = {
				DYLIB_COMPATIBILITY_VERSION = 1;
				DYLIB_CURRENT_VERSION = 1;
				FRAMEWORK_VERSION = A;
				GCC_PREFIX_HEADER = "ReactiveCocoa/ReactiveCocoa-Prefix.pch";
				INFOPLIST_FILE = "ReactiveCocoa/ReactiveCocoa-Info.plist";
				PRODUCT_NAME = "$(TARGET_NAME)";
				WRAPPER_EXTENSION = framework;
			};
			name = Profile;
		};
		D095BDD315CB2F9D00E9BB13 /* Profile */ = {
			isa = XCBuildConfiguration;
			baseConfigurationReference = D094E45F17775B1000906BF7 /* iOS-StaticLibrary.xcconfig */;
			buildSettings = {
				GCC_PREFIX_HEADER = "ReactiveCocoa/ReactiveCocoa-Prefix.pch";
				PRODUCT_NAME = "$(TARGET_NAME)";
				PUBLIC_HEADERS_FOLDER_PATH = include/ReactiveCocoa;
			};
			name = Profile;
		};
		D095BDD415CB2F9D00E9BB13 /* Profile */ = {
			isa = XCBuildConfiguration;
			baseConfigurationReference = D094E46117775B1000906BF7 /* Mac-Application.xcconfig */;
			buildSettings = {
				FRAMEWORK_SEARCH_PATHS = "$(DEVELOPER_LIBRARY_DIR)/Frameworks";
				GCC_PREFIX_HEADER = "ReactiveCocoaTests/ReactiveCocoaTests-Prefix.pch";
				HEADER_SEARCH_PATHS = (
					"\"$(PROJECT_DIR)/../external/specta/src\"",
					"\"$(PROJECT_DIR)/../external/expecta/src\"/**",
				);
				INFOPLIST_FILE = "ReactiveCocoaTests/ReactiveCocoaTests-Info.plist";
				OTHER_LDFLAGS = "-ObjC";
				PRODUCT_NAME = ReactiveCocoaTests;
				VALID_ARCHS = x86_64;
				WRAPPER_EXTENSION = octest;
			};
			name = Profile;
		};
/* End XCBuildConfiguration section */

/* Begin XCConfigurationList section */
		1860F44C177C91B500C7B3C9 /* Build configuration list for PBXNativeTarget "ReactiveCocoa-iOS-UIKitTestHost" */ = {
			isa = XCConfigurationList;
			buildConfigurations = (
				1860F440177C91B500C7B3C9 /* Debug */,
				1860F441177C91B500C7B3C9 /* Test */,
				1860F442177C91B500C7B3C9 /* Release */,
				1860F443177C91B500C7B3C9 /* Profile */,
			);
			defaultConfigurationIsVisible = 0;
			defaultConfigurationName = Release;
		};
		1860F44D177C91B500C7B3C9 /* Build configuration list for PBXNativeTarget "ReactiveCocoa-iOS-UIKitTestHostTests" */ = {
			isa = XCConfigurationList;
			buildConfigurations = (
				1860F444177C91B500C7B3C9 /* Debug */,
				1860F445177C91B500C7B3C9 /* Test */,
				1860F446177C91B500C7B3C9 /* Release */,
				1860F447177C91B500C7B3C9 /* Profile */,
			);
			defaultConfigurationIsVisible = 0;
			defaultConfigurationName = Release;
		};
		5FAF523D174D4C2000CAC810 /* Build configuration list for PBXNativeTarget "ReactiveCocoaTests-iOS" */ = {
			isa = XCConfigurationList;
			buildConfigurations = (
				5FAF5233174D4C2000CAC810 /* Debug */,
				5FAF5234174D4C2000CAC810 /* Test */,
				5FAF5235174D4C2000CAC810 /* Release */,
				5FAF5236174D4C2000CAC810 /* Profile */,
			);
			defaultConfigurationIsVisible = 0;
			defaultConfigurationName = Release;
		};
		88037F8F15056328001A5B19 /* Build configuration list for PBXNativeTarget "ReactiveCocoa" */ = {
			isa = XCConfigurationList;
			buildConfigurations = (
				88037F9015056328001A5B19 /* Debug */,
				88997CAB1728912B00C569A6 /* Test */,
				88037F9115056328001A5B19 /* Release */,
				D095BDD215CB2F9D00E9BB13 /* Profile */,
			);
			defaultConfigurationIsVisible = 0;
			defaultConfigurationName = Release;
		};
		88CDF7B515000FCE00163A9F /* Build configuration list for PBXProject "ReactiveCocoa" */ = {
			isa = XCConfigurationList;
			buildConfigurations = (
				88CDF7EB15000FCF00163A9F /* Debug */,
				88997CAA1728912B00C569A6 /* Test */,
				88CDF7EC15000FCF00163A9F /* Release */,
				D095BDD115CB2F9D00E9BB13 /* Profile */,
			);
			defaultConfigurationIsVisible = 0;
			defaultConfigurationName = Release;
		};
		88CDF7F015000FCF00163A9F /* Build configuration list for PBXNativeTarget "ReactiveCocoaTests" */ = {
			isa = XCConfigurationList;
			buildConfigurations = (
				88CDF7F115000FCF00163A9F /* Debug */,
				88997CAD1728912B00C569A6 /* Test */,
				88CDF7F215000FCF00163A9F /* Release */,
				D095BDD415CB2F9D00E9BB13 /* Profile */,
			);
			defaultConfigurationIsVisible = 0;
			defaultConfigurationName = Release;
		};
		88F440B3153DAC820097B4C3 /* Build configuration list for PBXNativeTarget "ReactiveCocoa-iOS" */ = {
			isa = XCConfigurationList;
			buildConfigurations = (
				88F440B4153DAC820097B4C3 /* Debug */,
				88997CAC1728912B00C569A6 /* Test */,
				88F440B5153DAC820097B4C3 /* Release */,
				D095BDD315CB2F9D00E9BB13 /* Profile */,
			);
			defaultConfigurationIsVisible = 0;
			defaultConfigurationName = Release;
		};
		D05AD3BD17F2D5710080895B /* Build configuration list for PBXNativeTarget "ReactiveCocoa-Mac" */ = {
			isa = XCConfigurationList;
			buildConfigurations = (
				D05AD3B117F2D5710080895B /* Debug */,
				D05AD3B217F2D5710080895B /* Test */,
				D05AD3B317F2D5710080895B /* Release */,
				D05AD3B417F2D5710080895B /* Profile */,
			);
			defaultConfigurationIsVisible = 0;
			defaultConfigurationName = Release;
		};
/* End XCConfigurationList section */
	};
	rootObject = 88CDF7B215000FCE00163A9F /* Project object */;
}<|MERGE_RESOLUTION|>--- conflicted
+++ resolved
@@ -1850,12 +1850,7 @@
 				D0D487011642550100DD7605 /* RACStream.h in Headers */,
 				88C5A0241692460A0045EF05 /* RACMulticastConnection.h in Headers */,
 				881E86A21669304800667F7B /* RACCompoundDisposable.h in Headers */,
-<<<<<<< HEAD
-				881E87B216695EDF00667F7B /* RACImmediateScheduler.h in Headers */,
 				D0360E111832224B00132D2F /* RACDynamicSignalGenerator.h in Headers */,
-				881E87C41669636000667F7B /* RACSubscriptionScheduler.h in Headers */,
-=======
->>>>>>> bb494246
 				5F45A885168CFA3E00B58A2B /* RACKVOChannel.h in Headers */,
 				8857BB82152A27A9009804CC /* NSObject+RACKVOWrapper.h in Headers */,
 				4973429718359E9B005C25CB /* RACSignal+Operations.h in Headers */,
@@ -1910,11 +1905,8 @@
 				D08FF27F169A331B00743C6D /* RACScheduler.h in Headers */,
 				D08FF26B169A330000743C6D /* NSObject+RACLifting.h in Headers */,
 				D08FF280169A333400743C6D /* NSArray+RACSupport.h in Headers */,
-<<<<<<< HEAD
 				D0BD34C6182B159500B324CB /* RACSignalGenerator.h in Headers */,
-=======
 				4973429B18359F29005C25CB /* NSObject+RACKVOWrapper.h in Headers */,
->>>>>>> bb494246
 				D028DB75179E53CB00D1042F /* RACSerialDisposable.h in Headers */,
 				D08FF281169A333400743C6D /* NSDictionary+RACSupport.h in Headers */,
 				D08FF282169A333400743C6D /* NSOrderedSet+RACSupport.h in Headers */,
@@ -1999,11 +1991,7 @@
 				D0E3632F1811305B007C985A /* RACPromise.h in Headers */,
 				D05AD40717F2DB6A0080895B /* NSArray+RACSupport.h in Headers */,
 				D090768117FBEADE00EB087A /* NSURLConnection+RACSupport.h in Headers */,
-<<<<<<< HEAD
-				D013A3E81807B7C30072B6CE /* RACReturnSignal.h in Headers */,
 				D0360E181832264000132D2F /* RACTransactionSignalGenerator.h in Headers */,
-=======
->>>>>>> bb494246
 				D05AD3C717F2DB100080895B /* RACBacktrace.h in Headers */,
 				D0360E131832225000132D2F /* RACDynamicSignalGenerator.h in Headers */,
 				D05AD3EE17F2DB4F0080895B /* RACSequence.h in Headers */,
