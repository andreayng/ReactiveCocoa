//
//  NSObject+RACPropertySubscribing.m
//  ReactiveCocoa
//
//  Created by Josh Abernathy on 3/2/12.
//  Copyright (c) 2012 GitHub, Inc. All rights reserved.
//

#import "NSObject+RACPropertySubscribing.h"

#import "EXTScope.h"
#import "NSObject+RACDeallocating.h"
#import "NSObject+RACDescription.h"
#import "NSObject+RACKVOWrapper.h"
#import "RACCompoundDisposable.h"
#import "RACDisposable.h"
#import "RACInsertionMutation.h"
#import "RACKVOTrampoline.h"
#import "RACMinusMutation.h"
#import "RACRemovalMutation.h"
#import "RACReplacementMutation.h"
#import "RACSettingMutation.h"
#import "RACSignal+Operations.h"
#import "RACSubscriber.h"
#import "RACTuple.h"
#import "RACUnionMutation.h"

#import <libkern/OSAtomic.h>

static NSArray *RACConvertToArray(id collection) {
	if (collection == nil) return @[];
	if ([collection isKindOfClass:NSArray.class]) return collection;
	if ([collection isKindOfClass:NSSet.class]) return [collection allObjects];
	if ([collection isKindOfClass:NSOrderedSet.class]) return [collection array];

	NSCParameterAssert([collection conformsToProtocol:@protocol(NSFastEnumeration)]);

	NSMutableArray *enumeratedObjects = [[NSMutableArray alloc] init];
	for (id obj in collection) {
		[enumeratedObjects addObject:obj];
	}

	return enumeratedObjects;
}

@implementation NSObject (RACPropertySubscribing)

- (RACSignal *)rac_valuesForKeyPath:(NSString *)keyPath {
	return [[[self
<<<<<<< HEAD
		rac_valuesAndChangesForKeyPath:keyPath options:NSKeyValueObservingOptionInitial]
		reduceEach:^(id value, NSDictionary *change) {
			return value;
=======
		rac_valuesAndChangesForKeyPath:keyPath options:NSKeyValueObservingOptionInitial observer:observer]
		map:^(RACTuple *value) {
			// -map: because it doesn't require the block trampoline that -reduceEach: uses
			return value[0];
>>>>>>> 9c9912f6
		}]
		setNameWithFormat:@"RACObserve(%@, %@)", self.rac_description, keyPath];
}

- (RACSignal *)rac_valuesAndCollectionMutationsForKeyPath:(NSString *)keyPath {
	return [[[self
		rac_valuesAndChangesForKeyPath:keyPath options:NSKeyValueObservingOptionOld | NSKeyValueObservingOptionNew | NSKeyValueObservingOptionInitial]
		reduceEach:^(id value, NSDictionary *change) {
			NSCAssert(value == nil || [value conformsToProtocol:@protocol(NSFastEnumeration)], @"Expected an enumerable collection at key path \"%@\", instead got %@", keyPath, value);

			NSKeyValueChange kind = [change[NSKeyValueChangeKindKey] unsignedIntegerValue];
			NSIndexSet *indexes = change[NSKeyValueChangeIndexesKey];
			id oldObjects = change[NSKeyValueChangeOldKey];
			id newObjects = change[NSKeyValueChangeNewKey];

			NSObject<RACCollectionMutation> *mutation;

			switch (kind) {
				case NSKeyValueChangeReplacement:
					if (indexes != nil) {
						// Only use `RACReplacementMutation` for ordered
						// collections.
						oldObjects = RACConvertToArray(oldObjects);
						newObjects = RACConvertToArray(newObjects);

						mutation = [[RACReplacementMutation alloc] initWithRemovedObjects:oldObjects addedObjects:newObjects indexes:indexes];
						break;
					}

					// Otherwise, fall through and act like the entire
					// collection was replaced (see `NSKeyValueSetSetMutation`).
					newObjects = value;

				case NSKeyValueChangeSetting:
					newObjects = RACConvertToArray(newObjects);
					mutation = [[RACSettingMutation alloc] initWithObjects:newObjects];

					break;

				case NSKeyValueChangeInsertion:
					newObjects = RACConvertToArray(newObjects);

					if (indexes == nil) {
						mutation = [[RACUnionMutation alloc] initWithObjects:newObjects];
					} else {
						mutation = [[RACInsertionMutation alloc] initWithObjects:newObjects indexes:indexes];
					}

					break;

				case NSKeyValueChangeRemoval:
					oldObjects = RACConvertToArray(oldObjects);

					if (indexes == nil) {
						mutation = [[RACMinusMutation alloc] initWithObjects:oldObjects];
					} else {
						mutation = [[RACRemovalMutation alloc] initWithObjects:oldObjects indexes:indexes];
					}

					break;

				default:
					NSCAssert(NO, @"Unrecognized KVO change kind: %lu", (unsigned long)kind);
					__builtin_unreachable();
			}

			return RACTuplePack(value, mutation);
		}]
		setNameWithFormat:@"%@ -rac_valuesAndCollectionMutationsForKeyPath: %@", self.rac_description, keyPath];
}

- (RACSignal *)rac_valuesAndChangesForKeyPath:(NSString *)keyPath options:(NSKeyValueObservingOptions)options {
	keyPath = [keyPath copy];

	NSRecursiveLock *objectLock = [[NSRecursiveLock alloc] init];
	objectLock.name = @"com.github.ReactiveCocoa.NSObjectRACPropertySubscribing";

	__block __unsafe_unretained NSObject *unsafeSelf = self;

	RACSignal *deallocSignal = [self.rac_willDeallocSignal doCompleted:^{
		// Forces deallocation to wait if the object variable is currently
		// being read on another thread.
		[objectLock lock];
		@onExit {
			[objectLock unlock];
		};

		unsafeSelf = nil;
	}];

	return [[[RACSignal
		create:^(id<RACSubscriber> subscriber) {
			// Hold onto the lock the whole time we're setting up the KVO
			// observation, because any resurrection that might be caused by our
			// retaining below must be balanced out by the time -dealloc returns
			// (if another thread is waiting on the lock above).
			[objectLock lock];
			@onExit {
				[objectLock unlock];
			};

			__strong NSObject *self __attribute__((objc_precise_lifetime)) = unsafeSelf;

			if (self == nil) {
				[subscriber sendCompleted];
				return;
			}

<<<<<<< HEAD
			[subscriber.disposable addDisposable:[self rac_observeKeyPath:keyPath options:options block:^(id value, NSDictionary *change) {
=======
			return [self rac_observeKeyPath:keyPath options:options observer:observer block:^(id value, NSDictionary *change, BOOL causedByDealloc, BOOL affectedOnlyLastComponent) {
>>>>>>> 9c9912f6
				[subscriber sendNext:RACTuplePack(value, change)];
			}]];
		}]
		takeUntil:deallocSignal]
		setNameWithFormat:@"%@ -rac_valueAndChangesForKeyPath: %@ options: %lu", self.rac_description, keyPath, (unsigned long)options];
}

@end

#pragma clang diagnostic push
#pragma clang diagnostic ignored "-Wdeprecated"

@implementation NSObject (RACDeprecatedPropertySubscribing)

- (RACSignal *)rac_valuesForKeyPath:(NSString *)keyPath observer:(NSObject *)observer {
	return [[self
		rac_valuesForKeyPath:keyPath]
		takeUntil:observer.rac_willDeallocSignal];
}

- (RACSignal *)rac_valuesAndChangesForKeyPath:(NSString *)keyPath options:(NSKeyValueObservingOptions)options observer:(NSObject *)observer {
	return [[self
		rac_valuesAndChangesForKeyPath:keyPath options:options]
		takeUntil:observer.rac_willDeallocSignal];
}

@end

#pragma clang diagnostic pop<|MERGE_RESOLUTION|>--- conflicted
+++ resolved
@@ -47,16 +47,10 @@
 
 - (RACSignal *)rac_valuesForKeyPath:(NSString *)keyPath {
 	return [[[self
-<<<<<<< HEAD
 		rac_valuesAndChangesForKeyPath:keyPath options:NSKeyValueObservingOptionInitial]
-		reduceEach:^(id value, NSDictionary *change) {
-			return value;
-=======
-		rac_valuesAndChangesForKeyPath:keyPath options:NSKeyValueObservingOptionInitial observer:observer]
 		map:^(RACTuple *value) {
 			// -map: because it doesn't require the block trampoline that -reduceEach: uses
 			return value[0];
->>>>>>> 9c9912f6
 		}]
 		setNameWithFormat:@"RACObserve(%@, %@)", self.rac_description, keyPath];
 }
@@ -165,11 +159,7 @@
 				return;
 			}
 
-<<<<<<< HEAD
-			[subscriber.disposable addDisposable:[self rac_observeKeyPath:keyPath options:options block:^(id value, NSDictionary *change) {
-=======
-			return [self rac_observeKeyPath:keyPath options:options observer:observer block:^(id value, NSDictionary *change, BOOL causedByDealloc, BOOL affectedOnlyLastComponent) {
->>>>>>> 9c9912f6
+			[subscriber.disposable addDisposable:[self rac_observeKeyPath:keyPath options:options block:^(id value, NSDictionary *change, BOOL causedByDealloc, BOOL affectedOnlyLastComponent) {
 				[subscriber sendNext:RACTuplePack(value, change)];
 			}]];
 		}]
